packages: chainweb.cabal

debug-info: True

-- -------------------------------------------------------------------------- --
-- Package Specific Build Settings

package chainweb
    tests: True
    benchmarks: True
    extra-include-dirs:
      /opt/local/include
      /usr/local/opt/openssl/include
    extra-lib-dirs:
      /opt/local/lib
      /usr/local/opt/openssl/lib/

package pact
    ghc-options: -Wwarn
    -- avoid conflict with cryptonite during linking
    flags: +cryptonite-ed25519 -build-tool +no-advice

package ethereum
    extra-include-dirs:
      /opt/local/include
      /usr/local/opt/openssl/include
    extra-lib-dirs:
      /opt/local/lib
      /usr/local/opt/openssl/lib/

package hashes
    extra-include-dirs:
      /opt/local/include
      /usr/local/opt/openssl/include
    extra-lib-dirs:
      /opt/local/lib
      /usr/local/opt/openssl/lib/

package aeson
    flags: +cffi

package cryptonite
    flags: +support_pclmuldq

package vault
    documentation: false

package yet-another-logger
    flags: -tbmqueue

-- -------------------------------------------------------------------------- --
-- Source Repository Packages

source-repository-package
    type: git
    location: https://github.com/kadena-io/pact.git
<<<<<<< HEAD
    tag: 14dc73ee4b547be0361b666a7e51c0fee3463cd9
=======
    tag: c2fcb547e3293a38c3cd0fa428ca1e139d727630
>>>>>>> 299ac1c5

source-repository-package
    type: git
    location: https://github.com/kadena-io/chainweb-storage.git
    tag: 5bfe043ab11512b6eb4d625deaee0a79edc595df

source-repository-package
    type: git
    location: https://github.com/kadena-io/rosetta.git
    tag: 6c8dd2eea1f6d0dba925646dbcb6e07feeccbfd5

source-repository-package
    type: git
    location: https://github.com/kadena-io/kadena-ethereum-bridge.git
    tag: 10f21e96af1dce4f13e261be9dfad8c28cd299f7

-- use for chainweb-tests

source-repository-package
    type: git
    location: https://github.com/larskuhtz/hs-sha-validation.git
    tag: 0542786e7e7b4b24a37243d7168f81800abe59f0

-- Required for GHC-9:

-- ixset-typed FIX (no PR yet)
source-repository-package
    type: git
    location: https://github.com/larskuhtz/ixset-typed
    tag: d8019c3404d6f3b3c0b0416e9899cfdf614ef425

-- -------------------------------------------------------------------------- --
-- Relaxed Bounds

-- GHC-9:

allow-newer: token-bucket:*
allow-newer: ixset-typed:*
allow-newer: hashable:*

-- -------------------------------------------------------------------------- --
-- Upper Bounds

-- required by pact
-- these upper bounds are required in order to not break payload validation
constraints: base16-bytestring <1
constraints: prettyprinter <1.6.1
constraints: hashable <1.3.1
constraints: base64-bytestring <1.1

-- -------------------------------------------------------------------------- --
-- direct-sqlite 2.3.27

-- TODO remove once the bounds are upgraded in pact.
<<<<<<< HEAD
allow-newer: pact:direct-sqlite

-- warp-tls is broken with the newest warp...
constraints: warp <3.3.22
=======
allow-newer: pact:direct-sqlite
>>>>>>> 299ac1c5
<|MERGE_RESOLUTION|>--- conflicted
+++ resolved
@@ -54,11 +54,7 @@
 source-repository-package
     type: git
     location: https://github.com/kadena-io/pact.git
-<<<<<<< HEAD
-    tag: 14dc73ee4b547be0361b666a7e51c0fee3463cd9
-=======
     tag: c2fcb547e3293a38c3cd0fa428ca1e139d727630
->>>>>>> 299ac1c5
 
 source-repository-package
     type: git
@@ -113,11 +109,4 @@
 -- direct-sqlite 2.3.27
 
 -- TODO remove once the bounds are upgraded in pact.
-<<<<<<< HEAD
-allow-newer: pact:direct-sqlite
-
--- warp-tls is broken with the newest warp...
-constraints: warp <3.3.22
-=======
-allow-newer: pact:direct-sqlite
->>>>>>> 299ac1c5
+allow-newer: pact:direct-sqlite