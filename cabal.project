--- conflicted
+++ resolved
@@ -55,18 +55,13 @@
 
 source-repository-package
     type: git
-<<<<<<< HEAD
     location: https://github.com/edmundnoble/chainweb-storage.git
-    tag: e6e32a899594eea9299a29fc472a9c58151a9456
+    tag: 0be1c9d0c05a648535d8305fd3001b43f3498e24
 
 source-repository-package
     type: git
     location: https://github.com/kadena-io/rocksdb-haskell.git
     tag: 978da133c4214a17c41887ac3dcfc810cdcfb30e
-=======
-    location: https://github.com/kadena-io/chainweb-storage.git
-    tag: 173be41914b9973793f8304248bcb08e75e70b29
->>>>>>> 53368f54
 
 source-repository-package
     type: git
