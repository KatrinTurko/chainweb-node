{-# LANGUAGE AllowAmbiguousTypes #-}
{-# LANGUAGE BangPatterns #-}
{-# LANGUAGE ConstraintKinds #-}
{-# LANGUAGE DeriveAnyClass #-}
{-# LANGUAGE DeriveGeneric #-}
{-# LANGUAGE DerivingStrategies #-}
{-# LANGUAGE EmptyCase #-}
{-# LANGUAGE FlexibleContexts #-}
{-# LANGUAGE FlexibleInstances #-}
{-# LANGUAGE GADTs #-}
{-# LANGUAGE GeneralizedNewtypeDeriving #-}
{-# LANGUAGE LambdaCase #-}
{-# LANGUAGE MultiParamTypeClasses #-}
{-# LANGUAGE MultiWayIf #-}
{-# LANGUAGE OverloadedStrings #-}
{-# LANGUAGE RankNTypes #-}
{-# LANGUAGE ScopedTypeVariables #-}
{-# LANGUAGE StandaloneDeriving #-}
{-# LANGUAGE TemplateHaskell #-}
{-# LANGUAGE TypeApplications #-}
{-# LANGUAGE TypeFamilies #-}
{-# LANGUAGE TypeInType #-}
{-# LANGUAGE TypeOperators #-}
{-# LANGUAGE UndecidableInstances #-}

-- |
-- Module: Chainweb.BlockHeader
-- Copyright: Copyright © 2018 Kadena LLC.
-- License: MIT
-- Maintainer: Lars Kuhtz <lars@kadena.io>
-- Stability: experimental
--
module Chainweb.BlockHeader
(
-- * Newtype wrappers for function parameters
  ParentHeader(..)
, ParentCreationTime(..)

-- * Block Payload Hash
, BlockPayloadHash(..)
, encodeBlockPayloadHash
, decodeBlockPayloadHash
, hashPayload

-- * Nonce
, Nonce(..)
, encodeNonce
, encodeNonceToWord64
, decodeNonce

-- * EpochStartTime
, EpochStartTime(..)
, encodeEpochStartTime
, decodeEpochStartTime
, epochStart

-- * FeatureFlags
, FeatureFlags
, mkFeatureFlags
, encodeFeatureFlags
, decodeFeatureFlags

-- * POW Target
, powTarget

-- * BlockHeader
, BlockHeader(..)
, blockNonce
, blockChainId
, blockHeight
, blockWeight
, blockChainwebVersion
, blockAdjacentHashes
, blockCreationTime
, blockHash
, blockParent
, blockPayloadHash
, blockTarget
, blockEpochStart
, blockFlags
, _blockPow
, blockPow
, _blockAdjacentChainIds
, blockAdjacentChainIds
, encodeBlockHeader
, encodeBlockHeaderWithoutHash
, decodeBlockHeader
, decodeBlockHeaderWithoutHash
, decodeBlockHeaderChecked
, decodeBlockHeaderCheckedChainId
, ObjectEncoded(..)

, timeBetween
, getAdjacentHash
, computeBlockHash
, adjacentChainIds

-- * IsBlockHeader
, IsBlockHeader(..)

-- * Genesis BlockHeader
, isGenesisBlockHeader

-- * Create a new BlockHeader
, newBlockHeader

-- * Testing
, testBlockHeader
, testBlockHeaders
, testBlockHeadersWithNonce
, testBlockPayload

-- * CAS Constraint
, BlockHeaderCas
) where

import Control.Arrow ((&&&))
import Control.DeepSeq
import Control.Lens hiding ((.=))
import Control.Monad.Catch

import Data.Aeson
import Data.Aeson.Types (Parser)
import Data.Bytes.Get
import Data.Bytes.Put
import Data.ByteString.Char8 (ByteString)
import Data.Function (on)
import Data.Hashable
import qualified Data.HashMap.Strict as HM
import qualified Data.HashSet as HS
import Data.Kind
import Data.List (unfoldr)
import qualified Data.Memory.Endian as BA
import Data.MerkleLog hiding (Actual, Expected, MerkleHash)
import Data.Serialize (Serialize(..))
import qualified Data.Text as T
import Data.Word

import GHC.Generics (Generic)

-- Internal imports

import Chainweb.BlockCreationTime
import Chainweb.BlockHash
import Chainweb.BlockHeight
import Chainweb.BlockWeight
import Chainweb.ChainId
import Chainweb.Crypto.MerkleLog
import Chainweb.Difficulty
import Chainweb.Graph
import Chainweb.MerkleLogHash
import Chainweb.MerkleUniverse
import Chainweb.Payload
import Chainweb.PowHash
import Chainweb.Time
import Chainweb.TreeDB (TreeDbEntry(..))
import Chainweb.Utils
import Chainweb.Version

import Data.CAS

import Numeric.AffineSpace

import Text.Read (readEither)

-- -------------------------------------------------------------------------- --
-- Nonce

-- | FIXME: is 64 bit enough for the nonce. It seems that it may not be
-- sufficient for the current hashpower of the bitcoin network.
--
newtype Nonce = Nonce Word64
    deriving stock (Show, Eq, Ord, Generic)
    deriving anyclass (NFData)
    deriving newtype (Hashable,Enum)

instance IsMerkleLogEntry ChainwebHashTag Nonce where
    type Tag Nonce = 'BlockNonceTag
    toMerkleNode = encodeMerkleInputNode encodeNonce
    fromMerkleNode = decodeMerkleInputNode decodeNonce
    {-# INLINE toMerkleNode #-}
    {-# INLINE fromMerkleNode #-}

encodeNonce :: MonadPut m => Nonce -> m ()
encodeNonce (Nonce n) = putWord64le n

encodeNonceToWord64 :: Nonce -> Word64
encodeNonceToWord64 (Nonce n) = BA.unLE $ BA.toLE n

decodeNonce :: MonadGet m => m Nonce
decodeNonce = Nonce <$> getWord64le

instance ToJSON Nonce where
    toJSON (Nonce i) = toJSON $ show i

instance FromJSON Nonce where
    parseJSON = withText "Nonce"
        $ either fail (return . Nonce) . readEither . T.unpack

-- -------------------------------------------------------------------------- --
-- POW Target Computation

newtype EpochStartTime = EpochStartTime (Time Micros)
    deriving stock (Show, Eq, Ord, Generic)
    deriving anyclass (NFData)
    deriving newtype (ToJSON, FromJSON, Hashable, LeftTorsor)

instance IsMerkleLogEntry ChainwebHashTag EpochStartTime where
    type Tag EpochStartTime = 'EpochStartTimeTag
    toMerkleNode = encodeMerkleInputNode encodeEpochStartTime
    fromMerkleNode = decodeMerkleInputNode decodeEpochStartTime
    {-# INLINE toMerkleNode #-}
    {-# INLINE fromMerkleNode #-}

encodeEpochStartTime :: MonadPut m => EpochStartTime -> m ()
encodeEpochStartTime (EpochStartTime t) = encodeTime t

decodeEpochStartTime :: MonadGet m => m EpochStartTime
decodeEpochStartTime = EpochStartTime <$> decodeTime

-- | During the first epoch after genesis there are 10 extra difficulty
-- adjustments. This is to account for rapidly changing total hash power in the
-- early stages of the network.
--
effectiveWindow :: BlockHeader -> Maybe WindowWidth
effectiveWindow h = WindowWidth <$> case window ver of
    Nothing -> Nothing
    Just (WindowWidth w)
        | int (_blockHeight h) <= w -> Just $ max 1 $ w `div` 10
        | otherwise -> Just w
  where
    ver = _blockChainwebVersion h
{-# INLINE effectiveWindow #-}

-- | Return whether the given 'BlockHeader' is the last header in its epoch.
--
isLastInEpoch :: BlockHeader -> Bool
isLastInEpoch h = case effectiveWindow h of
    Nothing -> False
    Just (WindowWidth w)
        | (int (_blockHeight h) + 1) `mod` w == 0 -> True
        | otherwise -> False
{-# INLINE isLastInEpoch #-}

-- | If it is discovered that the last DA occured significantly in the past, we
-- assume that a large amount of hash power has suddenly dropped out of the
-- network. Thus we must perform Emergency Difficulty Adjustment to avoid
-- stalling the chain.
--
-- NOTE: emergency DAs are now regarded a misfeature and have been disabled in
-- all chainweb version. Emergency DAs are enabled (and have occured) only on
-- mainnet01 for cut heights smaller than 80,000.
--
slowEpoch :: ParentHeader -> BlockCreationTime -> Bool
slowEpoch (ParentHeader p) (BlockCreationTime ct) = actual > (expected * 5)
  where
    EpochStartTime es = _blockEpochStart p
    BlockRate s = blockRate (_blockChainwebVersion p)
    WindowWidth ww = fromJuste $ window (_blockChainwebVersion p)

    expected :: Seconds
    expected = s * int ww

    actual :: Seconds
    actual = timeSpanToSeconds $ ct .-. es

-- | Compute the POW target for a new BlockHeader.
--
powTarget
    :: ParentHeader
        -- ^ parent header
    -> BlockCreationTime
        -- ^ block creation time of new block
        --
        -- This parameter is used only when @oldTargetGuard@ is @True@.
        --
    -> HashTarget
        -- ^ POW target of new block
powTarget p@(ParentHeader ph) bct
    = case effectiveWindow ph of
        Nothing -> maxTarget
        Just w
            | slowEpochGuard ver (_blockHeight ph) && slowEpoch p bct ->
                adjust ver w (t .-. _blockEpochStart ph) (_blockTarget ph)
            | isLastInEpoch ph ->
                adjust ver w (t .-. _blockEpochStart ph) (_blockTarget ph)
            | otherwise -> _blockTarget ph
  where
    t = EpochStartTime $ if oldTargetGuard ver (_blockHeight ph)
        then _bct bct
        else _bct (_blockCreationTime ph)
    ver = _chainwebVersion p
{-# INLINE powTarget #-}

-- | Compute the epoch start value for a new BlockHeader
--
epochStart
    :: ParentHeader
        -- ^ parent header
    -> BlockCreationTime
        -- ^ block creation time of new block
        --
        -- This parameter is used only when @oldTargetGuard@ is @True@.
        --
    -> EpochStartTime
        -- ^ epoch start time of new block
epochStart (ParentHeader p) (BlockCreationTime bt)
    | isLastInEpoch p && oldTargetGuard ver (_blockHeight p) = EpochStartTime bt
    | isLastInEpoch p = EpochStartTime (_bct $ _blockCreationTime p)
    | otherwise = _blockEpochStart p
  where
    ver = _chainwebVersion p
{-# INLINE epochStart #-}

-- -----------------------------------------------------------------------------
-- Feature Flags

newtype FeatureFlags = FeatureFlags Word64
    deriving stock (Show, Eq, Generic)
    deriving anyclass (NFData)
    deriving newtype (ToJSON, FromJSON)

encodeFeatureFlags :: MonadPut m => FeatureFlags -> m ()
encodeFeatureFlags (FeatureFlags ff) = putWord64le ff

decodeFeatureFlags :: MonadGet m => m FeatureFlags
decodeFeatureFlags = FeatureFlags <$> getWord64le

instance IsMerkleLogEntry ChainwebHashTag FeatureFlags where
    type Tag FeatureFlags = 'FeatureFlagsTag
    toMerkleNode = encodeMerkleInputNode encodeFeatureFlags
    fromMerkleNode = decodeMerkleInputNode decodeFeatureFlags
    {-# INLINE toMerkleNode #-}
    {-# INLINE fromMerkleNode #-}

mkFeatureFlags :: FeatureFlags
mkFeatureFlags = FeatureFlags 0x0

-- -------------------------------------------------------------------------- --
-- Newtype wrappers for function parameters

newtype ParentCreationTime = ParentCreationTime
    { _parentCreationTime :: BlockCreationTime }
    deriving stock (Show, Eq, Ord, Generic)
    deriving anyclass (NFData)
    deriving newtype (ToJSON, FromJSON, Hashable, LeftTorsor)

newtype ParentHeader = ParentHeader
    { _parentHeader :: BlockHeader }
    deriving (Show, Generic)
    deriving anyclass (NFData)


instance HasChainId ParentHeader where
    _chainId = _chainId . _parentHeader
    {-# INLINE _chainId #-}

instance HasChainwebVersion ParentHeader where
    _chainwebVersion = _chainwebVersion . _parentHeader
    {-# INLINE _chainwebVersion #-}

instance HasChainGraph ParentHeader where
    _chainGraph = _chainGraph . _parentHeader
    {-# INLINE _chainGraph #-}

-- -------------------------------------------------------------------------- --
-- Block Header

-- | BlockHeader
--
-- Values of this type should never be constructed directly by external code.
-- Instead the 'newBlockHeader' smart constructor should be used. Once
-- constructed 'BlockHeader' values must not be modified.
--
-- Some redundant, aggregated information is included in the block and the block
-- hash. This enables nodes to be checked inductively with respect to existing
-- blocks without recalculating the aggregated value from the genesis block
-- onward.
--
-- The POW hash is not include, since it can be derived from the Nonce and the
-- other fields of the 'BlockHeader'.
--
-- /IMPORTANT/: Fields in this record must have pairwise distinct types.
--
data BlockHeader :: Type where
    BlockHeader ::
        { _blockFlags :: {-# UNPACK #-} !FeatureFlags
            -- ^ An 8-byte bitmask reserved for the future addition of boolean
            -- "feature flags".

        , _blockCreationTime :: {-# UNPACK #-} !BlockCreationTime
            -- ^ the time when the block was creates as recorded by the miner
            -- of the block. The value must be strictly monotonically increasing
            -- with in the chain of blocks. The smallest allowed increment is
            -- 'smallestBlockTimeIncrement'. Nodes are supposed to ignore blocks
            -- with values that are in the future and reconsider a block when its
            -- value is in the past.
            --
            -- The block creation time is used to determine the block difficulty for
            -- future blocks.
            --
            -- Nodes are not supposed to consider the creation time when choosing
            -- between two valid (this include that creation times must not be in
            -- the future) forks.
            --
            -- This creates an incentive for nodes to maintain an accurate clock
            -- with respect to a (unspecified) commonly accepted time source,
            -- such as the public NTP network.
            --
            -- It is possible that a miner always chooses the smallest possible
            -- creation time value. It is not clear what advantage a miner would
            -- gain from doing so, but attack models should consider and investigate
            -- such behavior.
            --
            -- On the other hand miners may choose to compute forks with creation
            -- time long in the future. By doing so, the difficulty on such a fork
            -- would decrease allowing the miner to compute very long chains very
            -- quickly. However, those chains would become valid only after a long
            -- time passed. The algorithm for computing the difficulty must ensure
            -- this strategy doesn't give an advantage to an attacker that would
            -- increase the success probability for an attack.

        , _blockParent :: {-# UNPACK #-} !BlockHash
            -- ^ authoritative

        , _blockAdjacentHashes :: !BlockHashRecord
            -- ^ authoritative

        , _blockTarget :: {-# UNPACK #-} !HashTarget
            -- ^ authoritative

        , _blockPayloadHash :: {-# UNPACK #-} !BlockPayloadHash
            -- ^ authoritative

        , _blockChainId :: {-# UNPACK #-} !ChainId

        , _blockWeight :: {-# UNPACK #-} !BlockWeight
            -- ^ the accumulated weight of the chain. It is redundant information
            -- that is subject to the inductive property that the block weight
            -- of a block is the block weight of the parent plus the difficulty
            -- of the block.

        , _blockHeight :: {-# UNPACK #-} !BlockHeight
            -- ^ block height records the length of the chain. It is redundant
            -- information and thus subject the inductive property that
            -- the block height of a block is the block height of its parent
            -- plus one.

        , _blockChainwebVersion :: !ChainwebVersion
            -- ^ the Chainweb version is a constant for the chain. A chain
            -- is uniquely identified by its genesis block. Thus this is
            -- redundant information and thus subject to the inductive property
            -- that the Chainweb version of a block equals the Chainweb version
            -- of its parent.

        , _blockEpochStart :: {-# UNPACK #-} !EpochStartTime
            -- ^ The start time of the current difficulty adjustment epoch.
            -- Epochs divide the sequence of blocks in the chain into continuous
            -- ranges of blocks. Each epoch is defined by the minimal block
            -- height of the blocks in the epoch.

        , _blockNonce :: {-# UNPACK #-} !Nonce
            -- ^ authoritative

        , _blockHash :: {-# UNPACK #-} !BlockHash
            -- ^ the hash of the block. It includes all of the above block properties.
        }
        -> BlockHeader
        deriving (Show, Generic)
        deriving anyclass (NFData)

instance Eq BlockHeader where
     (==) = (==) `on` _blockHash
     {-# INLINE (==) #-}

instance Ord BlockHeader where
     compare = compare `on` _blockHash
     {-# INLINE compare #-}

instance Hashable BlockHeader where
    hashWithSalt s = hashWithSalt s . _blockHash
    {-# INLINE hashWithSalt #-}

instance HasChainId BlockHeader where
    _chainId = _blockChainId
    {-# INLINE _chainId #-}

instance HasChainGraph BlockHeader where
    _chainGraph h = _chainGraph (_blockChainwebVersion h, _blockHeight h)
    {-# INLINE _chainGraph #-}

instance HasChainwebVersion BlockHeader where
    _chainwebVersion = _blockChainwebVersion
    {-# INLINE _chainwebVersion #-}

instance IsCasValue BlockHeader where
    type CasKeyType BlockHeader = BlockHash
    casKey = _blockHash
    {-# INLINE casKey #-}

type BlockHeaderCas cas = (CasConstraint cas BlockHeader)

makeLenses ''BlockHeader

instance Serialize BlockHeader where
    put = encodeBlockHeader
    get = decodeBlockHeader

instance HasMerkleLog ChainwebHashTag BlockHeader where

    -- /IMPORTANT/ a types must occur at most once in this list
    type MerkleLogHeader BlockHeader =
        '[ FeatureFlags
        , BlockCreationTime
        , BlockHash
        , HashTarget
        , BlockPayloadHash
        , ChainId
        , BlockWeight
        , BlockHeight
        , ChainwebVersion
        , EpochStartTime
        , Nonce
        ]
    type MerkleLogBody BlockHeader = BlockHash

    toLog bh = merkleLog root entries
      where
        BlockHash (MerkleLogHash root) = _blockHash bh
        entries
            = _blockFlags bh
            :+: _blockCreationTime bh
            :+: _blockParent bh
            :+: _blockTarget bh
            :+: _blockPayloadHash bh
            :+: _blockChainId bh
            :+: _blockWeight bh
            :+: _blockHeight bh
            :+: _blockChainwebVersion bh
            :+: _blockEpochStart bh
            :+: _blockNonce bh
            :+: MerkleLogBody (blockHashRecordToVector $ _blockAdjacentHashes bh)

    fromLog l = BlockHeader
            { _blockFlags = flags
            , _blockCreationTime = time
            , _blockHash = BlockHash (MerkleLogHash $ _merkleLogRoot l)
            , _blockParent = parentHash
            , _blockTarget = target
            , _blockPayloadHash = payload
            , _blockChainId = cid
            , _blockWeight = weight
            , _blockHeight = height
            , _blockChainwebVersion = cwv
            , _blockEpochStart = es
<<<<<<< HEAD
            , _blockFlags = flags
            , _blockAdjacentHashes = blockHashRecordFromVector (cwv, height) cid adjParents
=======
            , _blockNonce = nonce
            , _blockAdjacentHashes = blockHashRecordFromVector cwv cid adjParents
>>>>>>> 19bbd2a6
            }
      where
        ( flags
            :+: time
            :+: parentHash
            :+: target
            :+: payload
            :+: cid
            :+: weight
            :+: height
            :+: cwv
            :+: es
            :+: nonce
            :+: MerkleLogBody adjParents
            ) = _merkleLogEntries l

encodeBlockHeaderWithoutHash
    :: MonadPut m
    => BlockHeader
    -> m ()
encodeBlockHeaderWithoutHash b = do
    encodeFeatureFlags (_blockFlags b)
    encodeBlockCreationTime (_blockCreationTime b)
    encodeBlockHash (_blockParent b)
    encodeBlockHashRecord (_blockAdjacentHashes b)
    encodeHashTarget (_blockTarget b)
    encodeBlockPayloadHash (_blockPayloadHash b)
    encodeChainId (_blockChainId b)
    encodeBlockWeight (_blockWeight b)
    encodeBlockHeight (_blockHeight b)
    encodeChainwebVersion (_blockChainwebVersion b)
    encodeEpochStartTime (_blockEpochStart b)
    encodeNonce (_blockNonce b)

encodeBlockHeader
    :: MonadPut m
    => BlockHeader
    -> m ()
encodeBlockHeader b = do
    encodeBlockHeaderWithoutHash b
    encodeBlockHash (_blockHash b)

-- | Decode and check that
--
-- 1. chain id is in graph
-- 2. all adjacentParent match adjacents in graph
--
decodeBlockHeaderChecked
    :: MonadThrow m
    => MonadGet m
    => m BlockHeader
decodeBlockHeaderChecked = do
    !bh <- decodeBlockHeader
    _ <- checkAdjacentChainIds bh bh (Expected $ _blockAdjacentChainIds bh)
    return bh

-- | Decode and check that
--
-- 1. chain id is in graph
-- 2. all adjacentParent match adjacents in graph
-- 3. chainId matches the expected chain id
--
decodeBlockHeaderCheckedChainId
    :: MonadThrow m
    => MonadGet m
    => HasChainId p
    => Expected p
    -> m BlockHeader
decodeBlockHeaderCheckedChainId p = do
    !bh <- decodeBlockHeaderChecked
    _ <- checkChainId p (Actual (_chainId bh))
    return bh

-- | Decode a BlockHeader and trust the result
--
decodeBlockHeaderWithoutHash
    :: MonadGet m
    => m BlockHeader
decodeBlockHeaderWithoutHash = do
    a0 <- decodeFeatureFlags
    a1 <- decodeBlockCreationTime
    a2 <- decodeBlockHash -- parent hash
    a3 <- decodeBlockHashRecord
    a4 <- decodeHashTarget
    a5 <- decodeBlockPayloadHash
    a6 <- decodeChainId
    a7 <- decodeBlockWeight
    a8 <- decodeBlockHeight
    a9 <- decodeChainwebVersion
    a11 <- decodeEpochStartTime
    a12 <- decodeNonce
    return
        $! fromLog
        $ newMerkleLog
        $ a0
        :+: a1
        :+: a2
        :+: a4
        :+: a5
        :+: a6
        :+: a7
        :+: a8
        :+: a9
        :+: a11
        :+: a12
        :+: MerkleLogBody (blockHashRecordToVector a3)

-- | Decode a BlockHeader and trust the result
--
decodeBlockHeader
    :: MonadGet m
    => m BlockHeader
decodeBlockHeader = BlockHeader
    <$> decodeFeatureFlags
    <*> decodeBlockCreationTime
    <*> decodeBlockHash -- parent hash
    <*> decodeBlockHashRecord
    <*> decodeHashTarget
    <*> decodeBlockPayloadHash
    <*> decodeChainId
    <*> decodeBlockWeight
    <*> decodeBlockHeight
    <*> decodeChainwebVersion
    <*> decodeEpochStartTime
    <*> decodeNonce
    <*> decodeBlockHash

instance ToJSON BlockHeader where
    toJSON = toJSON .  encodeB64UrlNoPaddingText . runPutS . encodeBlockHeader

instance FromJSON BlockHeader where
    parseJSON = withText "BlockHeader" $ \t ->
        case runGet decodeBlockHeader =<< decodeB64UrlNoPaddingText t of
            Left (e :: SomeException) -> fail (sshow e)
            (Right !x) -> return x

_blockAdjacentChainIds :: BlockHeader -> HS.HashSet ChainId
_blockAdjacentChainIds =
    HS.fromList . HM.keys . _getBlockHashRecord . _blockAdjacentHashes

blockAdjacentChainIds :: Getter BlockHeader (HS.HashSet ChainId)
blockAdjacentChainIds = to _blockAdjacentChainIds

getAdjacentHash :: MonadThrow m => HasChainId p => p -> BlockHeader -> m BlockHash
getAdjacentHash p b = firstOf (blockAdjacentHashes . ixg (_chainId p)) b
    ??? ChainNotAdjacentException
        (Expected $ _chainId p)
        (Actual $ _blockAdjacentChainIds b)
{-# INLINE getAdjacentHash #-}

computeBlockHash :: BlockHeader -> BlockHash
computeBlockHash h = BlockHash $ MerkleLogHash $ computeMerkleLogRoot h
{-# INLINE computeBlockHash #-}

isGenesisBlockHeader :: BlockHeader -> Bool
isGenesisBlockHeader b = _blockHeight b == BlockHeight 0
{-# INLINE isGenesisBlockHeader #-}

-- | The Proof-Of-Work hash includes all data in the block except for the
-- '_blockHash'. The value (interpreted as 'BlockHashNat' must be smaller than
-- the value of '_blockTarget' (interpreted as 'BlockHashNat').
--
_blockPow :: BlockHeader -> PowHash
_blockPow h = powHash (_blockChainwebVersion h)
    $ runPutS $ encodeBlockHeaderWithoutHash h

blockPow :: Getter BlockHeader PowHash
blockPow = to _blockPow
{-# INLINE blockPow #-}

-- | The number of microseconds between the creation time of two `BlockHeader`s.
--
timeBetween :: BlockCreationTime -> BlockCreationTime -> Micros
timeBetween after before = f after - f before
  where
    f :: BlockCreationTime -> Micros
    f (BlockCreationTime (Time (TimeSpan ts))) = ts

-- -------------------------------------------------------------------------- --
-- Object JSON encoding

-- | By default a binary encoding of block headers is used as JSON encoding. In
-- some circumstance, like logging and configuration files, a textual encoding
-- is desired.
--
newtype ObjectEncoded a = ObjectEncoded { _objectEncoded :: a }
    deriving (Show, Generic)
    deriving newtype (Eq, Ord, Hashable, NFData)

instance ToJSON (ObjectEncoded BlockHeader) where
    toJSON (ObjectEncoded b) = object
        [ "nonce" .= _blockNonce b
        , "creationTime" .= _blockCreationTime b
        , "parent" .= _blockParent b
        , "adjacents" .= _blockAdjacentHashes b
        , "target" .= _blockTarget b
        , "payloadHash" .= _blockPayloadHash b
        , "chainId" .= _chainId b
        , "weight" .= _blockWeight b
        , "height" .= _blockHeight b
        , "chainwebVersion" .= _blockChainwebVersion b
        , "epochStart" .= _blockEpochStart b
        , "featureFlags" .= _blockFlags b
        , "hash" .= _blockHash b
        ]

parseBlockHeaderObject :: Object -> Parser BlockHeader
parseBlockHeaderObject o = BlockHeader
    <$> o .: "featureFlags"
    <*> o .: "creationTime"
    <*> o .: "parent"
    <*> o .: "adjacents"
    <*> o .: "target"
    <*> o .: "payloadHash"
    <*> o .: "chainId"
    <*> o .: "weight"
    <*> o .: "height"
    <*> o .: "chainwebVersion"
    <*> o .: "epochStart"
    <*> o .: "nonce"
    <*> o .: "hash"

instance FromJSON (ObjectEncoded BlockHeader) where
    parseJSON = withObject "BlockHeader"
        $ fmap ObjectEncoded . parseBlockHeaderObject
    {-# INLINE parseJSON #-}

-- -------------------------------------------------------------------------- --
-- IsBlockHeader

-- | Any type which can purely produce a `BlockHeader`, or purely construct one.
--
class IsBlockHeader t where
    isoBH :: Iso' t BlockHeader

instance IsBlockHeader BlockHeader where
    isoBH = id

-- FIXME: only for testing:
--
hashPayload :: HasChainId p => ChainwebVersion -> p -> ByteString -> BlockPayloadHash
hashPayload v cid b = BlockPayloadHash $ MerkleLogHash
    $ merkleRoot $ merkleTree @(HashAlg ChainwebHashTag)
        [ InputNode "CHAINWEB_PAYLOAD"
        , encodeMerkleInputNode encodeChainwebVersion v
        , encodeMerkleInputNode encodeChainId (_chainId cid)
        , InputNode b
        ]

-- -------------------------------------------------------------------------- --
-- Create new BlockHeader

-- | Creates a new block header. No validation of the input parameters is
-- performaned.
--
newBlockHeader
    :: BlockHashRecord
        -- ^ Adjacent parent hashes
    -> BlockPayloadHash
        -- ^ payload hash
    -> Nonce
        -- ^ Randomness to affect the block hash. It is not verified that the
        -- nonce is valid with respect to the target.
    -> BlockCreationTime
        -- ^ Creation time of the block.
    -> ParentHeader
        -- ^ parent block header
    -> BlockHeader
newBlockHeader adj pay nonce t p@(ParentHeader b) = fromLog $ newMerkleLog
    $ mkFeatureFlags
    :+: t
    :+: _blockHash b
    :+: target
    :+: pay
    :+: cid
    :+: _blockWeight b + BlockWeight (targetToDifficulty target)
    :+: _blockHeight b + 1
    :+: v
    :+: epochStart p t
    :+: nonce
    :+: MerkleLogBody (blockHashRecordToVector adj)
  where
    cid = _chainId p
    v = _chainwebVersion p
    target = powTarget p t

-- -------------------------------------------------------------------------- --
-- TreeDBEntry instance

instance TreeDbEntry BlockHeader where
    type Key BlockHeader = BlockHash
    key = _blockHash
    rank = int . _blockHeight
    parent e
        | isGenesisBlockHeader e = Nothing
        | otherwise = Just (_blockParent e)

-- -------------------------------------------------------------------------- --
-- Testing

testBlockPayload :: BlockHeader -> BlockPayloadHash
testBlockPayload b = hashPayload (_blockChainwebVersion b) b "TEST PAYLOAD"

testBlockHeader
    :: BlockHashRecord
        -- ^ Adjacent parent hashes
    -> Nonce
        -- ^ Randomness to affect the block hash
    -> ParentHeader
        -- ^ parent block header
    -> BlockHeader
testBlockHeader adj nonce p@(ParentHeader b) =
    newBlockHeader adj (testBlockPayload b) nonce (BlockCreationTime $ add second t) p
  where
    BlockCreationTime t = _blockCreationTime b

-- | Given a `BlockHeader` of some initial parent, generate an infinite stream
-- of `BlockHeader`s which form a legal chain.
--
-- Should only be used for testing purposes.
--
testBlockHeaders :: ParentHeader -> [BlockHeader]
testBlockHeaders (ParentHeader p) = unfoldr (Just . (id &&& id) . f) p
  where
    f b = testBlockHeader (BlockHashRecord mempty) (_blockNonce b) $ ParentHeader b

-- | Given a `BlockHeader` of some initial parent, generate an infinite stream
-- of `BlockHeader`s which form a legal chain.
--
-- Should only be used for testing purposes.
--
testBlockHeadersWithNonce :: Nonce -> ParentHeader -> [BlockHeader]
testBlockHeadersWithNonce n (ParentHeader p) = unfoldr (Just . (id &&& id) . f) p
  where
    f b = testBlockHeader (BlockHashRecord mempty) n $ ParentHeader b<|MERGE_RESOLUTION|>--- conflicted
+++ resolved
@@ -553,13 +553,8 @@
             , _blockHeight = height
             , _blockChainwebVersion = cwv
             , _blockEpochStart = es
-<<<<<<< HEAD
-            , _blockFlags = flags
+            , _blockNonce = nonce
             , _blockAdjacentHashes = blockHashRecordFromVector (cwv, height) cid adjParents
-=======
-            , _blockNonce = nonce
-            , _blockAdjacentHashes = blockHashRecordFromVector cwv cid adjParents
->>>>>>> 19bbd2a6
             }
       where
         ( flags
