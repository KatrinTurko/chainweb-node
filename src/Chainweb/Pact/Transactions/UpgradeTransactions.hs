{-# LANGUAGE OverloadedStrings #-}
{-# LANGUAGE TypeApplications #-}
module Chainweb.Pact.Transactions.UpgradeTransactions
( upgradeTransactions
, twentyChainUpgradeTransactions
, coinV3Transactions
) where

import Chainweb.Version
import Chainweb.Transaction
import Chainweb.Pact.Service.Types
import Chainweb.Utils

import qualified Chainweb.Pact.Transactions.Mainnet0Transactions as MN0
import qualified Chainweb.Pact.Transactions.Mainnet1Transactions as MN1
import qualified Chainweb.Pact.Transactions.Mainnet2Transactions as MN2
import qualified Chainweb.Pact.Transactions.Mainnet3Transactions as MN3
import qualified Chainweb.Pact.Transactions.Mainnet4Transactions as MN4
import qualified Chainweb.Pact.Transactions.Mainnet5Transactions as MN5
import qualified Chainweb.Pact.Transactions.Mainnet6Transactions as MN6
import qualified Chainweb.Pact.Transactions.Mainnet7Transactions as MN7
import qualified Chainweb.Pact.Transactions.Mainnet8Transactions as MN8
import qualified Chainweb.Pact.Transactions.Mainnet9Transactions as MN9
import qualified Chainweb.Pact.Transactions.MainnetKADTransactions as MNKAD
import qualified Chainweb.Pact.Transactions.DevelopmentTransactions as Devnet
import qualified Chainweb.Pact.Transactions.OtherTransactions as Other
import qualified Chainweb.Pact.Transactions.CoinV3Transactions as CoinV3


upgradeTransactions :: ChainwebVersion -> ChainId -> IO [ChainwebTransaction]
upgradeTransactions Mainnet01 cid = case cidInt of
  0 -> MN0.transactions
  1 -> MN1.transactions
  2 -> MN2.transactions
  3 -> MN3.transactions
  4 -> MN4.transactions
  5 -> MN5.transactions
  6 -> MN6.transactions
  7 -> MN7.transactions
  8 -> MN8.transactions
  9 -> MN9.transactions
  c | c >= 10, c <= 19 -> return []
  c -> internalError $ "Invalid mainnet chain id: " <> sshow c
  where cidInt :: Int
        cidInt = chainIdInt cid
upgradeTransactions Development cid = case chainIdInt @Int cid of
  c | c >= 0, c <= 9 -> Devnet.transactions
  c | c >= 10, c <= 19 -> return []
  c -> internalError $ "Invalid devnet chain id: "  <> sshow c
upgradeTransactions _ _ = Other.transactions

twentyChainUpgradeTransactions :: ChainwebVersion -> ChainId -> IO [ChainwebTransaction]
twentyChainUpgradeTransactions Mainnet01 cid = case chainIdInt @Int cid of
  0 -> MNKAD.transactions
  c | c >= 1, c <= 19 -> return []
  c -> internalError $ "Invalid mainnet chain id: " <> sshow c
twentyChainUpgradeTransactions Development cid = case chainIdInt @Int cid of
  0 -> MNKAD.transactions -- just remeds
  c | c >= 1, c <= 19 -> return []
  c -> internalError $ "Invalid devnet chain id: " <> sshow c
<<<<<<< HEAD
twentyChainUpgradeTransactions (FastTimedCPM _) cid = case chainIdInt @Int cid of
  0 -> MNKAD.transactions -- just remeds
  c | c >= 1, c <= 19 -> return []
  c -> internalError $ "Invalid devnet chain id: " <> sshow c
twentyChainUpgradeTransactions _ _ = return []
=======
twentyChainUpgradeTransactions _ _ = return []

coinV3Transactions :: IO [ChainwebTransaction]
coinV3Transactions = CoinV3.transactions
>>>>>>> 5e32d03e
<|MERGE_RESOLUTION|>--- conflicted
+++ resolved
@@ -58,15 +58,11 @@
   0 -> MNKAD.transactions -- just remeds
   c | c >= 1, c <= 19 -> return []
   c -> internalError $ "Invalid devnet chain id: " <> sshow c
-<<<<<<< HEAD
 twentyChainUpgradeTransactions (FastTimedCPM _) cid = case chainIdInt @Int cid of
   0 -> MNKAD.transactions -- just remeds
   c | c >= 1, c <= 19 -> return []
   c -> internalError $ "Invalid devnet chain id: " <> sshow c
 twentyChainUpgradeTransactions _ _ = return []
-=======
-twentyChainUpgradeTransactions _ _ = return []
 
 coinV3Transactions :: IO [ChainwebTransaction]
-coinV3Transactions = CoinV3.transactions
->>>>>>> 5e32d03e
+coinV3Transactions = CoinV3.transactions