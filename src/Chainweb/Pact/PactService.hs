--- conflicted
+++ resolved
@@ -78,30 +78,20 @@
 ------------------------------------------------------------------------------
 -- external pact modules
 
-<<<<<<< HEAD
-=======
 import Pact.Compile (compileExps)
->>>>>>> 92712380
 import qualified Pact.Gas as P
 import Pact.Gas.Table
 import qualified Pact.Interpreter as P
 import qualified Pact.Parse as P
 import qualified Pact.Types.ChainMeta as P
 import qualified Pact.Types.Command as P
-<<<<<<< HEAD
-=======
 import Pact.Types.ExpParser (mkTextInfo)
->>>>>>> 92712380
 import qualified Pact.Types.Hash as P
 import qualified Pact.Types.Logger as P
 import qualified Pact.Types.PactValue as P
 import Pact.Types.RPC
 import qualified Pact.Types.Runtime as P
-<<<<<<< HEAD
-import qualified Pact.Types.SPV as P
-=======
 import Pact.Types.Term (Term(..))
->>>>>>> 92712380
 
 ------------------------------------------------------------------------------
 -- internal modules
@@ -112,11 +102,7 @@
 import Chainweb.BlockHeaderDB
 import Chainweb.ChainId (ChainId, chainIdToText)
 import Chainweb.Logger
-<<<<<<< HEAD
-import qualified Chainweb.Mempool.Mempool as Mempool
-=======
 import Chainweb.Mempool.Mempool as Mempool
->>>>>>> 92712380
 import Chainweb.Miner.Pact
 import Chainweb.NodeId
 import Chainweb.Pact.Backend.RelationalCheckpointer (initRelationalCheckpointer)
@@ -206,13 +192,8 @@
 
       let !rs = readRewards ver
           gasModel = tableGasModel defaultGasConfig
-<<<<<<< HEAD
-      let !pse = PactServiceEnv Nothing checkpointEnv spv def pdb
-                                bhDb gasModel rs
-=======
       let !pse = PactServiceEnv Nothing checkpointEnv def pdb bhDb gasModel rs
                                 (enableUserContracts ver)
->>>>>>> 92712380
       evalStateT (runReaderT act pse) (PactServiceState Nothing mempty)
   where
     loggers = pactLoggers chainwebLogger
@@ -248,11 +229,7 @@
     initializeCoinContract v cid $ genesisBlockPayload v cid
 initialPayloadState v@Development cid =
     initializeCoinContract v cid $ genesisBlockPayload v cid
-<<<<<<< HEAD
-initialPayloadState v@Testnet03 cid =
-=======
 initialPayloadState v@Testnet04 cid =
->>>>>>> 92712380
     initializeCoinContract v cid $ genesisBlockPayload v cid
 initialPayloadState v@Mainnet01 cid =
     initializeCoinContract v cid $ genesisBlockPayload v cid
@@ -315,10 +292,6 @@
                     execLookupPactTxs restorePoint txHashes
                 go
             PreInsertCheckMsg (PreInsertCheckReq txs resultVar) -> do
-<<<<<<< HEAD
-                tryOne "execPreInsertCheckReq" resultVar $
-                    execPreInsertCheckReq txs
-=======
 
                 -- FIXME what can we use as parent hash here?
                 -- PublicData has "", but that's not a valid BlockHash.
@@ -336,7 +309,6 @@
 
                 tryOne "execPreInsertCheckReq" resultVar $
                     fmap (V.map (() <$)) $ execPreInsertCheckReq latestHash txs
->>>>>>> 92712380
                 go
 
     toPactInternalError e = Left $ PactInternalError $ T.pack $ show e
@@ -557,16 +529,10 @@
 attemptBuyGas
     :: Miner
     -> PactDbEnv'
-<<<<<<< HEAD
-    -> Vector (T2 ChainwebTransaction Uniqueness)
-    -> PactServiceM cas (Vector BuyGasValidation)
-attemptBuyGas miner (PactDbEnv' dbEnv) txs = do
-=======
     -> BlockHash
     -> Vector (Either InsertError ChainwebTransaction)
     -> PactServiceM cas (Vector (Either InsertError ChainwebTransaction))
 attemptBuyGas miner (PactDbEnv' dbEnv) parentHash txs = do
->>>>>>> 92712380
         mc <- use psInitCache
         V.fromList . toList . sfst <$> V.foldM f (T2 mempty mc) txs
   where
@@ -583,13 +549,8 @@
     createGasEnv db cmd gp gl = do
         l <- view $ psCheckpointEnv . cpeLogger
         pd <- set P.pdPublicMeta pm <$!> view psPublicData
-<<<<<<< HEAD
-        spv <- view psSpvSupport
-        return $! TransactionEnv P.Transactional db l pd spv nid gp rk gl
-=======
         spv <- pactSPV <$> view psBlockHeaderDb <*> pure parentHash
         return $! TransactionEnv P.Transactional db l pd spv nid gp rk gl restrictiveExecutionConfig
->>>>>>> 92712380
       where
         !pm = publicMetaOf cmd
         !nid = networkIdOf cmd
@@ -598,22 +559,14 @@
     runBuyGas
         :: P.PactDbEnv a
         -> ModuleCache
-<<<<<<< HEAD
-        -> T2 ChainwebTransaction Uniqueness
-        -> PactServiceM cas (T2 ModuleCache BuyGasValidation)
-    runBuyGas _ mcache (T2 tx Duplicate) = return $ T2 mcache (T3 tx Duplicate BuyGasFailed)
-    runBuyGas db mcache (T2 tx Unique) = do
-=======
         -> Either InsertError ChainwebTransaction
         -> PactServiceM cas (T2 ModuleCache (Either InsertError ChainwebTransaction))
     runBuyGas _db mcache l@Left {} = return (T2 mcache l)
     runBuyGas db mcache (Right tx) = do
->>>>>>> 92712380
         let cmd = payloadObj <$> tx
             gasPrice = gasPriceOf cmd
             gasLimit = fromIntegral $ gasLimitOf cmd
             txst = TransactionState mcache mempty 0 Nothing (P._geGasModel P.freeGasEnv)
-<<<<<<< HEAD
 
         buyGasEnv <- createGasEnv db cmd gasPrice gasLimit
 
@@ -623,23 +576,8 @@
           $! buyGas cmd miner
 
         case cr of
-            Left _ ->
-              return (T2 mcache (T3 tx Unique BuyGasFailed))  -- TODO throw InsertError instead
-            Right t ->
-              return $! T2 (_txCache t) (T3 tx Unique BuyGasPassed)
-=======
-
-        buyGasEnv <- createGasEnv db cmd gasPrice gasLimit
-
-        cr <- liftIO
-          $! P.catchesPactError
-          $! execTransactionM buyGasEnv txst
-          $! buyGas cmd miner
-
-        case cr of
             Left _ -> return (T2 mcache (Left InsertErrorNoGas))
             Right t -> return (T2 (_txCache t) (Right tx))
->>>>>>> 92712380
 
 -- | The principal validation logic for groups of Pact Transactions.
 --
@@ -652,38 +590,6 @@
     -> BlockHeight
     -> Vector ChainwebTransaction
     -> RunGas
-<<<<<<< HEAD
-    -> IO (Vector (Either Mempool.InsertError ()))
-validateChainwebTxs cp blockOriginationTime bh txs doBuyGas
-    | bh == 0 = pure $! V.replicate (V.length txs) (Right ())
-    | V.null txs = pure V.empty
-    | otherwise = do
-        -- TODO miner attack: does the list itself contain any duplicates txs?
-        let f t = do
-              uniqueness <- (bool Unique Duplicate . isJust)
-                <$> _cpLookupProcessedTx cp (P._cmdHash t)
-              return $! T2 t uniqueness
-        txs' <- liftIO $ V.mapM f txs
-        doBuyGas txs' >>= V.mapM validate
-  where
-    validate
-        :: T3 ChainwebTransaction Uniqueness AbleToBuyGas
-        -> IO (Either Mempool.InsertError ())
-    validate (T3 _ Duplicate _) = pure (Left Mempool.InsertErrorDuplicate)
-    validate (T3 _ _ BuyGasFailed) = pure (Left Mempool.InsertErrorNoGas)
-    validate (T3 tx Unique BuyGasPassed) =
-      return $!
-      bool (Left Mempool.InsertErrorInvalidTime) (Right ()) $
-      checkTimes tx
-
-    checkTimes :: ChainwebTransaction -> Bool
-    checkTimes = timingsCheck blockOriginationTime . fmap payloadObj
-
-type RunGas = Vector (T2 ChainwebTransaction Uniqueness)
-  -> IO (Vector (T3 ChainwebTransaction Uniqueness AbleToBuyGas))
-
-
-=======
     -> Bool
     -> IO ValidateTxs
 validateChainwebTxs cp blockOriginationTime bh txs doBuyGas allowModuleInstall
@@ -734,7 +640,6 @@
     bailOnModule (TModule {}) _ = Left $ InsertErrorCompilationFailed "Module/interface install not supported"
     bailOnModule _ b =  b
 
->>>>>>> 92712380
 skipDebitGas :: RunGas
 skipDebitGas = return
 
@@ -844,11 +749,7 @@
             --
             -- TODO: propagate the underlying error type?
             V.map (either (const False) (const True))
-<<<<<<< HEAD
-                <$> validateChainwebTxs cp creationTime bhi txs runDebitGas
-=======
                 <$> validateChainwebTxs cp creationTime bhi txs runDebitGas (_psEnableUserContracts psEnv)
->>>>>>> 92712380
       liftIO $! fmap Discard $!
         mpaGetBlock mpAccess validate bHeight pHash parentHeader
 
@@ -928,20 +829,13 @@
     -- (chain-data). In such a case, the function `withBlockData` provides the
     -- necessary information for this call to return sensible values.
     parentHeader <- liftIO $! lookupM bhDb bhash
-<<<<<<< HEAD
-=======
     let spv = pactSPV bhDb bhash
->>>>>>> 92712380
     withCheckpointer target "execLocal" $ \(PactDbEnv' pdbenv) -> do
         PactServiceEnv{..} <- ask
         mc <- use psInitCache
         r <- withBlockData parentHeader $
              liftIO $ applyLocal (_cpeLogger _psCheckpointEnv) pdbenv
-<<<<<<< HEAD
-                _psPublicData _psSpvSupport cmd mc
-=======
                 _psPublicData spv cmd mc
->>>>>>> 92712380
         return $! Discard (toHashCommandResult r)
 
 logg :: String -> String -> PactServiceM cas ()
@@ -998,11 +892,7 @@
     oks <- liftIO (
         fmap (either (const False) (const True)) <$>
            validateChainwebTxs cp creationTime
-<<<<<<< HEAD
-               (_blockHeight currHeader) trans skipDebitGas)
-=======
                (_blockHeight currHeader) trans skipDebitGas allowModule)
->>>>>>> 92712380
     let mbad = V.elemIndex False oks
     case mbad of
         Nothing -> return ()  -- ok
@@ -1136,11 +1026,6 @@
     -> PactServiceM cas Transactions
 execTransactions nonGenesisParentHash miner ctxs enfCBFail (PactDbEnv' pactdbenv) = do
     mc <- use psInitCache
-<<<<<<< HEAD
-
-    coinOut <- runCoinbase nonGenesisParentHash pactdbenv miner enfCBFail mc
-    txOuts <- applyPactCmds isGenesis pactdbenv ctxs miner mc
-=======
     ver <- asks _chainwebVersion
     cid <- asks _chainId
     let genBlockHash = _blockHash $ genesisBlockHeader ver cid
@@ -1148,7 +1033,6 @@
 
     coinOut <- runCoinbase nonGenesisParentHash pactdbenv miner enfCBFail mc
     txOuts <- applyPactCmds isGenesis pactdbenv parentHash ctxs miner mc
->>>>>>> 92712380
 
     return $! Transactions (paired txOuts) coinOut
   where
@@ -1189,11 +1073,7 @@
     -> Miner
     -> ModuleCache
     -> PactServiceM cas (Vector HashCommandResult)
-<<<<<<< HEAD
-applyPactCmds isGenesis env cmds miner mc =
-=======
 applyPactCmds isGenesis env parentHash cmds miner mc =
->>>>>>> 92712380
     V.fromList . toList . sfst <$> V.foldM f (T2 mempty mc) cmds
   where
     f  (T2 dl mcache) cmd = applyPactCmd isGenesis env parentHash cmd miner mcache dl
@@ -1208,19 +1088,11 @@
     -> ModuleCache
     -> DList HashCommandResult
     -> PactServiceM cas (T2 (DList HashCommandResult) ModuleCache)
-<<<<<<< HEAD
-applyPactCmd isGenesis dbEnv cmdIn miner mcache dl = do
-    psEnv <- ask
-    let !logger   = _cpeLogger . _psCheckpointEnv $ psEnv
-        !pd       = _psPublicData psEnv
-        !spv      = _psSpvSupport psEnv
-=======
 applyPactCmd isGenesis dbEnv parentHash cmdIn miner mcache dl = do
     psEnv <- ask
     let !logger   = _cpeLogger . _psCheckpointEnv $ psEnv
         !pd       = _psPublicData psEnv
         !spv      = pactSPV (_psBlockHeaderDb psEnv) parentHash
->>>>>>> 92712380
         pactHash  = P._cmdHash cmdIn
 
     T2 result mcache' <- liftIO $ if isGenesis
