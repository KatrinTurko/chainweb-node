--- conflicted
+++ resolved
@@ -57,15 +57,9 @@
 toHandler env x = runReaderT x env
 
 -- | Entry point for Pact Execution service
-<<<<<<< HEAD
-withPactServiceApp :: Int -> MemPoolAccess -> IO a -> IO a
-withPactServiceApp port memPoolAccess action = do
-    reqQ <- atomically (newTQueue :: STM (TQueue RequestHttpMsg))
-=======
 withPactServiceApp :: Either Socket Int -> Warp.HostPreference -> MemPoolAccess -> IO a -> IO a
 withPactServiceApp socketOrPort hostPreference memPoolAccess action = do
-    reqQ <- atomically (newTQueue :: STM (TQueue RequestMsg))
->>>>>>> 1e870edd
+    reqQ <- atomically (newTQueue :: STM (TQueue RequestHttpMsg))
     reqQVar <- atomically $ newTVar reqQ
     respQ  <- atomically (newTQueue :: STM (TQueue ResponseHttpMsg))
     respQVar <- atomically $ newTVar respQ
