--- conflicted
+++ resolved
@@ -81,9 +81,6 @@
 import Chainweb.Pact.Backend.Utils
 import Chainweb.Pact.Service.Types (PactException(..), internalError)
 import Chainweb.Version (ChainwebVersion, ChainId, genesisHeight)
-<<<<<<< HEAD
-import Chainweb.Utils (encodeToByteString)
-=======
 import Chainweb.Utils (encodeToByteString, sshow)
 import Chainweb.Utils.Serialization
 
@@ -91,7 +88,6 @@
 tbl t@(Utf8 b)
     | B8.elem ']' b =  error $ "Chainweb.Pact.Backend.ChainwebPactDb: Code invariant violation. Illegal SQL table name " <> sshow b <> ". Please report this as a bug."
     | otherwise = "[" <> t <> "]"
->>>>>>> b64db9c4
 
 chainwebPactDb :: PactDb (BlockEnv SQLiteEnv)
 chainwebPactDb = PactDb
