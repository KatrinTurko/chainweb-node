{-# LANGUAGE OverloadedStrings #-}
{-# LANGUAGE TypeApplications #-}
{-# LANGUAGE DataKinds #-}
{-# LANGUAGE TupleSections #-}

-- |
-- Module: Main
-- Copyright: Copyright © 2018 Kadena LLC.
-- License: MIT
-- Maintainer: Lars Kuhtz <lars@kadena.io>
-- Stability: experimental
--
-- Chainweb Test Suite
--

module Main ( main ) where

import Test.Tasty
import Test.Tasty.QuickCheck

-- internal modules

import qualified Chainweb.HostAddress (properties)
import qualified Chainweb.RestAPI.Utils (properties)
import qualified Chainweb.Test.ChainDB
import qualified Chainweb.Test.ChainDB.Persistence
import qualified Chainweb.Test.ChainDB.Sync
import qualified Chainweb.Test.RestAPI
import qualified Chainweb.Test.Roundtrips

---

main :: IO ()
main = defaultMain suite

suite :: TestTree
suite = testGroup "Unit Tests"
    [ testGroup "ChainDB"
        [ Chainweb.Test.ChainDB.tests
        , Chainweb.Test.ChainDB.Persistence.tests
        , Chainweb.Test.ChainDB.Sync.tests
        ]
    , Chainweb.Test.Roundtrips.tests
    , Chainweb.Test.RestAPI.tests
    , testProperties "Chainweb.ChainDB.RestAPI.Server" Chainweb.RestAPI.Utils.properties
<<<<<<< HEAD
    ]
=======
    , testProperties "Chainweb.HostAddress" Chainweb.HostAddress.properties
    ]
>>>>>>> f19cce76
<|MERGE_RESOLUTION|>--- conflicted
+++ resolved
@@ -43,9 +43,5 @@
     , Chainweb.Test.Roundtrips.tests
     , Chainweb.Test.RestAPI.tests
     , testProperties "Chainweb.ChainDB.RestAPI.Server" Chainweb.RestAPI.Utils.properties
-<<<<<<< HEAD
-    ]
-=======
     , testProperties "Chainweb.HostAddress" Chainweb.HostAddress.properties
-    ]
->>>>>>> f19cce76
+    ]