{-# LANGUAGE RecordWildCards #-}
{-# LANGUAGE DataKinds #-}
{-# LANGUAGE LambdaCase #-}
{-# LANGUAGE NumericUnderscores #-}
{-# LANGUAGE OverloadedStrings #-}
{-# LANGUAGE ScopedTypeVariables #-}
{-# LANGUAGE TypeFamilies #-}
{-# LANGUAGE TypeApplications #-}
{-# LANGUAGE ViewPatterns #-}
{-# LANGUAGE PatternSynonyms #-}
{-# LANGUAGE FlexibleContexts #-}
{-# LANGUAGE DerivingVia #-}

-- |
-- Module: Chainweb.Test.PactInProcApi
-- Copyright: Copyright © 2018 - 2020 Kadena LLC.
-- License: See LICENSE file
-- Maintainer: Mark Nichols <mark@kadena.io>
-- Stability: experimental
--
-- Unit test for Pact execution via (inprocess) API in Chainweb
--
module Chainweb.Test.Pact.PactInProcApi
( tests
) where

import Control.Arrow ((&&&))
import Control.DeepSeq
import Control.Concurrent.MVar
import Control.Exception
import Control.Lens hiding ((.=))
import Control.Monad

import Data.Aeson (object, (.=), Value(..), decode)
import qualified Data.ByteString.Base64.URL as B64U
import Data.CAS (casLookupM)
import Data.CAS.RocksDB
import Data.Default (def)
import Data.Either (isRight)
import qualified Data.ByteString.Lazy as BL
import qualified Data.HashMap.Strict as HM
import Data.IORef
import qualified Data.Map.Strict as M
import qualified Data.Set as S
import qualified Data.Text as T
import qualified Data.Text.Encoding as T
import qualified Data.Vector as V
import qualified Data.Yaml as Y

import System.LogLevel

import Test.Tasty
import Test.Tasty.HUnit

-- internal modules

import Pact.Types.Continuation
import Pact.Types.Exp
import Pact.Types.Command
import Pact.Types.Hash
import Pact.Types.Info
import Pact.Types.PactValue
import Pact.Types.Persistence
import Pact.Types.PactError
import Pact.Types.Pretty
import Pact.Types.RPC
import Pact.Types.SPV
import Pact.Types.Term

import Chainweb.BlockCreationTime
import Chainweb.BlockHeader
import Chainweb.BlockHeader.Genesis
import Chainweb.BlockHeight
import Chainweb.ChainId
import Chainweb.Cut
import Chainweb.Mempool.Mempool
import Chainweb.Miner.Pact
import Chainweb.Pact.Backend.Types
import Chainweb.Pact.Service.BlockValidation
import Chainweb.Pact.Service.PactQueue (PactQueue)
import Chainweb.Pact.Service.Types
import Chainweb.Pact.PactService
import Chainweb.Pact.PactService.ExecBlock
import Chainweb.Pact.TransactionExec (listErrMsg)
import Chainweb.Pact.Types
import Chainweb.Payload
import Chainweb.SPV.CreateProof
import Chainweb.Test.Cut
import Chainweb.Test.Cut.TestBlockDb
import Chainweb.Test.Pact.Utils
import Chainweb.Test.Utils
import Chainweb.Time
import Chainweb.Transaction
import Chainweb.Utils
import Chainweb.Version
import Chainweb.Version.Utils
import Chainweb.WebPactExecutionService
import Pact.Types.Capability

testVersion :: ChainwebVersion
testVersion = FastTimedCPM peterson

cid :: ChainId
cid = someChainId testVersion

genesisHeader :: BlockHeader
genesisHeader = genesisBlockHeader testVersion cid

tests :: RocksDb -> ScheduledTest
tests rdb = ScheduledTest testName go
  where
    testName = "Chainweb.Test.Pact.PactInProcApi"
    go = testGroup testName
         [ test Warn $ goldenNewBlock "new-block-0" goldenMemPool
         , test Warn $ goldenNewBlock "empty-block-tests" mempty
         , test Warn $ newBlockAndValidate
         , test Warn $ newBlockRewindValidate
         , test Quiet $ getHistory
         , test Quiet $ testHistLookup1
         , test Quiet $ testHistLookup2
         , test Quiet $ testHistLookup3
         , test Quiet $ badlistNewBlockTest
         , test Warn $ mempoolCreationTimeTest
         , test Warn $ moduleNameFork
         , test Warn $ mempoolRefillTest
         , test Quiet $ blockGasLimitTest
         , multiChainTest freeGasModel "pact4coin3UpgradeTest" pact4coin3UpgradeTest
         , multiChainTest freeGasModel "pact420UpgradeTest" pact420UpgradeTest
         , multiChainTest freeGasModel "minerKeysetTest" minerKeysetTest
         , multiChainTest getGasModel "chainweb213Test" chainweb213Test
         , multiChainTest getGasModel "pact43UpgradeTest" pact43UpgradeTest
         , multiChainTest getGasModel "pact431UpgradeTest" pact431UpgradeTest
         , multiChainTest getGasModel "chainweb215Test" chainweb215Test
         , multiChainTest getGasModel "chainweb216Test" chainweb216Test
         ]
      where
        test logLevel f =
          withDelegateMempool $ \dm ->
          withPactTestBlockDb testVersion cid logLevel rdb (snd <$> dm) defaultPactServiceConfig $
          f (fst <$> dm)

        multiChainTest gasmodel tname f =
          withDelegateMempool $ \dmpio -> testCase tname $
            withTestBlockDb testVersion $ \bdb -> do
              (iompa,mpa) <- dmpio
              withWebPactExecutionService testVersion bdb mpa gasmodel $ \pact ->
                f bdb (return iompa) pact
        testHistLookup1 = getHistoricalLookupNoTxs "sender00"
          (assertSender00Bal 100_000_000 "check latest entry for sender00 after a no txs block")
        testHistLookup2 = getHistoricalLookupNoTxs "randomAccount"
          (assertEqual "Return Nothing if key absent after a no txs block" Nothing)
        testHistLookup3 = getHistoricalLookupWithTxs "sender00"
          (assertSender00Bal 9.999998051e7 "check latest entry for sender00 after block with txs")


forSuccess :: NFData a => String -> IO (MVar (Either PactException a)) -> IO a
forSuccess msg mvio = (`catchAllSynchronous` handler) $ do
  mv <- mvio
  takeMVar mv >>= \case
    Left e -> assertFailure $ msg ++ ": got failure result: " ++ show e
    Right v -> return v
  where
    handler e = assertFailure $ msg ++ ": exception thrown: " ++ show e

runBlock :: PactQueue -> TestBlockDb -> TimeSpan Micros -> String -> IO PayloadWithOutputs
runBlock q bdb timeOffset msg = do
  ph <- getParentTestBlockDb bdb cid
  let blockTime = add timeOffset $ _bct $ _blockCreationTime ph
  nb <- forSuccess (msg <> ": newblock") $
        newBlock noMiner (ParentHeader ph) q
  forM_ (chainIds testVersion) $ \c -> do
    let o | c == cid = nb
          | otherwise = emptyPayload
    addTestBlockDb bdb (Nonce 0) (\_ _ -> blockTime) c o
  nextH <- getParentTestBlockDb bdb cid
  forSuccess "newBlockAndValidate: validate" $
       validateBlock nextH (payloadWithOutputsToPayloadData nb) q


newBlockAndValidate :: IO (IORef MemPoolAccess) -> IO (PactQueue,TestBlockDb) -> TestTree
newBlockAndValidate refIO reqIO = testCase "newBlockAndValidate" $ do
  (q,bdb) <- reqIO
  setOneShotMempool refIO goldenMemPool
  void $ runBlock q bdb second "newBlockAndValidate"


getHistory :: IO (IORef MemPoolAccess) -> IO (PactQueue,TestBlockDb) -> TestTree
getHistory refIO reqIO = testCase "getHistory" $ do
  (q,bdb) <- reqIO
  setOneShotMempool refIO goldenMemPool
  void $ runBlock q bdb second "getHistory"
  h <- getParentTestBlockDb bdb cid
  mv <- pactBlockTxHistory h (Domain' (UserTables "coin_coin-table")) q

  (BlockTxHistory hist prevBals) <- forSuccess "getHistory" (return mv)
  -- just check first one here
  assertEqual "check first entry of history"
    (Just [TxLog "coin_coin-table" "sender00"
      (object
       [ "guard" .= object
         [ "pred" .= ("keys-all" :: T.Text)
         , "keys" .=
           ["368820f80c324bbc7c2b0610688a7da43e39f91d118732671cd9c7500ff43cca" :: T.Text]
         ]
       , "balance" .= (Number 99999900.0)
       ])])
    (M.lookup 10 hist)
  -- and transaction txids
  assertEqual "check txids"
    [7,10,12,13,15,16,18,19,21,22,24,25,27,28,30,31,33,34,36,37,39,40,42]
    (M.keys hist)
  -- and last tx log change for accounts touched in given block
  assertEqual "check previous balance"
    (M.fromList
     [(RowKey "sender00",
       (TxLog "coin_coin-table" "sender00"
        (object
         [ "guard" .= object
           [ "pred" .= ("keys-all" :: T.Text)
           , "keys" .=
             ["368820f80c324bbc7c2b0610688a7da43e39f91d118732671cd9c7500ff43cca" :: T.Text]
           ]
         , "balance" .= (Number 100000000.0)
         ]
        )
       ))])
    prevBals

getHistoricalLookupNoTxs
    :: T.Text
    -> (Maybe (TxLog Value) -> IO ())
    -> IO (IORef MemPoolAccess)
    -> IO (PactQueue,TestBlockDb)
    -> TestTree
getHistoricalLookupNoTxs key assertF refIO reqIO = testCase msg $ do
  (q,bdb) <- reqIO
  setOneShotMempool refIO mempty
  void $ runBlock q bdb second msg
  h <- getParentTestBlockDb bdb cid
  histLookup q h key >>= assertF
  where msg = T.unpack $ "getHistoricalLookupNoTxs: " <> key

getHistoricalLookupWithTxs
    :: T.Text
    -> (Maybe (TxLog Value) -> IO ())
    -> IO (IORef MemPoolAccess)
    -> IO (PactQueue,TestBlockDb)
    -> TestTree
getHistoricalLookupWithTxs key assertF refIO reqIO = testCase msg $ do
  (q,bdb) <- reqIO
  setOneShotMempool refIO goldenMemPool
  void $ runBlock q bdb second msg
  h <- getParentTestBlockDb bdb cid
  histLookup q h key >>= assertF
  where msg = T.unpack $ "getHistoricalLookupWithTxs: " <> key


histLookup :: PactQueue -> BlockHeader -> T.Text -> IO (Maybe (TxLog Value))
histLookup q bh k = do
  mv <- pactHistoricalLookup bh (Domain' (UserTables "coin_coin-table")) (RowKey k) q
  forSuccess "histLookup" (return mv)

assertSender00Bal :: Rational -> String -> Maybe (TxLog Value) -> Assertion
assertSender00Bal bal msg hist =
  assertEqual msg
    (Just (TxLog "coin_coin-table" "sender00"
      (object
        [ "guard" .= object
          [ "pred" .= ("keys-all" :: T.Text)
          , "keys" .=
            ["368820f80c324bbc7c2b0610688a7da43e39f91d118732671cd9c7500ff43cca" :: T.Text]
          ]
        , "balance" .= Number (fromRational bal)
        ])))
    hist

newBlockRewindValidate :: IO (IORef MemPoolAccess) -> IO (PactQueue,TestBlockDb) -> TestTree
newBlockRewindValidate mpRefIO reqIO = testCase "newBlockRewindValidate" $ do
  (q,bdb) <- reqIO
  setOneShotMempool mpRefIO chainDataMemPool
  cut0 <- readMVar $ _bdbCut bdb -- genesis cut

  -- cut 1a
  void $ runBlock q bdb second "newBlockRewindValidate-1a"
  cut1a <- readMVar $ _bdbCut bdb

  -- rewind, cut 1b
  void $ swapMVar (_bdbCut bdb) cut0
  void $ runBlock q bdb second "newBlockRewindValidate-1b"

  -- rewind to cut 1a to trigger replay with chain data bug
  void $ swapMVar (_bdbCut bdb) cut1a
  void $ runBlock q bdb (secondsToTimeSpan 2) "newBlockRewindValidate-2"

  where

    chainDataMemPool = mempty {
      mpaGetBlock = \_ _ _ _ bh -> do
          fmap V.singleton $ buildCwCmd
            $ set cbSigners [mkSigner' sender00 []]
            $ set cbChainId (_blockChainId bh)
            $ set cbCreationTime (toTxCreationTime $ _bct $ _blockCreationTime bh)
            $ mkCmd (sshow bh) -- nonce is block height, sufficiently unique
            $ mkExec' "(chain-data)"
      }

minerKeysetTest :: TestBlockDb -> IO (IORef MemPoolAccess) -> WebPactExecutionService -> IO ()
minerKeysetTest bdb _mpRefIO pact = do

  -- run past genesis, upgrades
  forM_ [(1::Int)..24] $ \_i -> runCut' noMiner

  -- run block 4
  runCut' badMiner

  -- run block 5 (fork for chainweb213)
  r <- try $ runCut' badMiner
  assertSatisfies "badMiner fails after fork" r $ \case
    Left (CoinbaseFailure t) -> "Invalid miner key" `T.isInfixOf` t
    _ -> False

  where

    runCut' = runCut testVersion bdb pact (offsetBlockTime second) zeroNoncer

    badMiner = Miner (MinerId "miner") $ MinerKeys $ mkKeySet ["bad-bad-bad"] "keys-all"

assertTxFailure :: String -> T.Text -> CommandResult l -> Assertion
assertTxFailure msg needle tx =
  assertSatisfies msg (_pactResult $ _crResult tx) $ \case
    Left e -> needle `T.isInfixOf` renderCompactText' (peDoc e)
    Right _ -> False

chainweb213Test :: TestBlockDb -> IO (IORef MemPoolAccess) -> WebPactExecutionService -> IO ()
chainweb213Test bdb mpRefIO pact = do

  -- run past genesis, upgrades
  forM_ [(1::Int)..24] $ \_i -> runCut'

  -- run block 25
  setOneShotMempool mpRefIO getBlock1
  runCut'
  pwo1 <- getPWO bdb cid
  tx1_0 <- txResult "pwo1" 0 pwo1
  assertEqual "Old gas cost" 56 (_crGas tx1_0)
  tx1_1 <- txResult "pwo1" 1 pwo1
  assertEqual "list failure 1_1" (Just listErrMsg) (preview (crResult . to _pactResult . _Left . to peDoc) tx1_1)
  tx1_2 <- txResult "pwo1" 2 pwo1
  assertSatisfies "mod db installs" (_pactResult (_crResult tx1_2)) isRight
  tx1_3 <- txResult "pwo1" 3 pwo1
  assertEqual "fkeys gas cost 1" 205 (_crGas tx1_3)
  tx1_4 <- txResult "pwo1" 4 pwo1
  assertEqual "ffolddb gas cost 1" 206 (_crGas tx1_4)
  tx1_5 <- txResult "pwo1" 5 pwo1
  assertEqual "fselect gas cost 1" 206 (_crGas tx1_5)

  -- run block 26
  setOneShotMempool mpRefIO getBlock2
  runCut'
  pwo2 <- getPWO bdb cid
  tx2_0 <- txResult "pwo2" 0 pwo2
  assertEqual "New gas cost" 60065 (_crGas tx2_0)
  tx2_1 <- txResult "pwo2" 1 pwo2
  assertTxFailure "list failure 2_1" "Gas limit" tx2_1
  tx2_2 <- txResult "pwo2" 2 pwo2
  assertEqual "fkeys gas cost 2" 40005 (_crGas tx2_2)
  tx2_3 <- txResult "pwo2" 3 pwo2
  assertEqual "ffolddb gas cost 2" 40006 (_crGas tx2_3)
  tx2_4 <- txResult "pwo2" 4 pwo2
  assertEqual "fselect gas cost 2" 40006 (_crGas tx2_4)


  where
    getBlock1 = mempty {
      mpaGetBlock = \_ _ _ _ bh -> if _blockChainId bh == cid then do
          t0 <- buildModCmd1 bh
          t1 <- buildSimpleCmd bh "(list 1 2 3)"
          t2 <- buildDbMod bh
          t3 <- buildSimpleCmd bh "(free.dbmod.fkeys)"
          t4 <- buildSimpleCmd bh "(free.dbmod.ffolddb)"
          t5 <- buildSimpleCmd bh "(free.dbmod.fselect)"
          return $! V.fromList [t0,t1,t2,t3,t4,t5]
          else return mempty
      }
    getBlock2 = mempty {
      mpaGetBlock = \_ _ _ _ bh -> if _blockChainId bh == cid then do
          t0 <- buildModCmd2 bh
          t1 <- buildSimpleCmd bh "(list 1 2 3)"
          t2 <- buildSimpleCmd bh "(free.dbmod.fkeys)"
          t3 <- buildSimpleCmd bh "(free.dbmod.ffolddb)"
          t4 <- buildSimpleCmd bh "(free.dbmod.fselect)"
          return $! V.fromList [t0,t1,t2,t3,t4]
          else return mempty
      }
    buildSimpleCmd bh code = buildCwCmd
        $ set cbSigners [mkSigner' sender00 []]
        $ set cbChainId (_blockChainId bh)
        $ set cbCreationTime (toTxCreationTime $ _bct $ _blockCreationTime bh)
        $ set cbGasLimit 50000
        $ mkCmd code
        $ mkExec' code
    buildModCmd1 bh = buildCwCmd
        $ set cbSigners [mkSigner' sender00 []]
        $ set cbChainId (_blockChainId bh)
        $ set cbCreationTime (toTxCreationTime $ _bct $ _blockCreationTime bh)
        $ mkCmd (sshow bh)
        $ mkExec' $ mconcat ["(namespace 'free)", "(module mtest G (defcap G () true) (defun a () true))"]
    buildModCmd2 bh = buildCwCmd
        $ set cbSigners [mkSigner' sender00 []]
        $ set cbChainId (_blockChainId bh)
        $ set cbCreationTime (toTxCreationTime $ _bct $ _blockCreationTime bh)
        $ set cbGasLimit 70000
        $ mkCmd (sshow bh)
        $ mkExec' $ mconcat ["(namespace 'free)", "(module mtest2 G (defcap G () true) (defun a () false))"]
    buildDbMod bh = buildCwCmd
        $ set cbSigners [mkSigner' sender00 []]
        $ set cbChainId (_blockChainId bh)
        $ set cbCreationTime (toTxCreationTime $ _bct $ _blockCreationTime bh)
        $ set cbGasLimit 70000
        $ mkCmd (sshow bh)
        $ mkExec' $ mconcat
        [ "(namespace 'free)"
        , "(module dbmod G (defcap G () true)"
        , "  (defschema sch i:integer) (deftable tbl:{sch})"
        , "  (defun fkeys () (keys tbl))"
        , "  (defun ffolddb () (fold-db tbl (lambda (a b) true) (constantly true)))"
        , "  (defun fselect () (select tbl (constantly true))))"
        , "(create-table tbl)"
        ]
    runCut' = runCut testVersion bdb pact (offsetBlockTime second) zeroNoncer noMiner

pact43UpgradeTest :: TestBlockDb -> IO (IORef MemPoolAccess) -> WebPactExecutionService -> IO ()
pact43UpgradeTest bdb mpRefIO pact = do

  -- run past genesis, upgrades
  forM_ [(1::Int)..29] $ \_i -> runCut'

  -- run block 30, pre fork
  setOneShotMempool mpRefIO preForkBlock30
  runCut'
  pwo30 <- getPWO bdb cid
  tx30_0 <- txResult "pwo30" 0 pwo30
  assertEqual "Old gas cost" 120332 (_crGas tx30_0)

  -- run block 29, pre fork
  tx30_1 <- txResult "pwo30" 1 pwo30
  assertEqual
    "Should not resolve new pact native: continue"
    (Just "Cannot resolve \"continue\"")
    (tx30_1 ^? crResult . to _pactResult . _Left . to peDoc)

  tx30_2 <- txResult "pwo30" 2 pwo30
  assertEqual
    "Should not resolve new pact native: create-principal"
    (Just "Cannot resolve create-principal")
    (tx30_2 ^? crResult . to _pactResult . _Left . to peDoc)

  tx30_3 <- txResult "pwo30" 3 pwo30
  assertEqual
    "Should not resolve new pact natives: validate-principal"
    (Just "Cannot resolve validate-principal")
    (tx30_3 ^? crResult . to _pactResult . _Left . to peDoc)

  tx30_4 <- txResult "pwo30" 4 pwo30
  assertSatisfies "tx30_4 success" (_pactResult $ _crResult tx30_4) isRight


  -- run block 31, post-fork
  setOneShotMempool mpRefIO postForkBlock31
  runCut'
  pwo31 <- getPWO bdb cid
  tx31_0 <- txResult "pwo31" 0 pwo31
  assertEqual "Old gas cost" 120296 (_crGas tx31_0)

  tx31_1 <- txResult "pwo31" 1 pwo31
  assertEqual
    "Should resolve continue in a module defn"
    (Just $ PLiteral (LString "Loaded module free.nestedMod, hash fDd0G7zvGar3ax2q0I0F9dISRq7Pjop5rUXOeokNIOU"))
    (tx31_1 ^? crResult . to _pactResult . _Right)

  -- run block 31, post-fork
  tx31_2 <- txResult "pwo31" 2 pwo31
  -- Note: returns LDecimal because of toPactValueLenient in interpret
  assertEqual
    "Should resolve names properly post-fork"
    (Just $ PLiteral (LDecimal 11))
    (tx31_2 ^? crResult . to _pactResult . _Right)

  tx31_3 <- txResult "pwo31" 3 pwo31
  assertEqual
    "Should resolve names properly post-fork"
    (Just $ PLiteral (LString "hello"))
    (tx31_3 ^? crResult . to _pactResult . _Right)

  tx31_4 <- txResult "pwo31" 4 pwo31
  assertEqual
    "Should resolve create-principal properly post-fork"
    (Just $ PLiteral (LString "k:368820f80c324bbc7c2b0610688a7da43e39f91d118732671cd9c7500ff43cca"))
    (tx31_4 ^? crResult . to _pactResult . _Right)

  tx31_5 <- txResult "pwo31" 5 pwo31
  assertEqual
    "Should resolve validate-principal properly post-fork"
    (Just $ PLiteral (LBool True))
    (tx31_5 ^? crResult . to _pactResult . _Right)

  setMempool mpRefIO mempty
  runCut' -- 32
  runCut' -- 33

  xproof <- buildXProof bdb cid 30 4 tx30_4

  setMempool mpRefIO =<< getOncePerChainMempool (postForkBlock34 xproof)
  runCut'
  pwo34 <- getPWO bdb chain0
  tx34_0 <- txResult "pwo34" 0 pwo34
  assertSatisfies "tx34_0 success" (_pactResult $ _crResult tx34_0) isRight

  where
    preForkBlock30 = mempty {
      mpaGetBlock = \_ _ _ _ bh -> if _blockChainId bh == cid then do
          t0 <- buildMod bh
          t1 <- buildModPact bh
          t2 <- buildSimpleCmd bh "(create-principal (read-keyset 'k))"
          t3 <- buildSimpleCmd bh "(validate-principal (read-keyset 'k) \"k:368820f80c324bbc7c2b0610688a7da43e39f91d118732671cd9c7500ff43cca\")"
          t4 <- buildXSend bh
          return $! V.fromList [t0, t1, t2, t3, t4]
          else return mempty
      }
    postForkBlock31 = mempty {
      mpaGetBlock = \_ _ _ _ bh -> if _blockChainId bh == cid then do
          t0 <- buildMod bh
          t1 <- buildModPact bh
          t2 <- buildSimpleCmd bh "(free.modB.chain)"
          t3 <- buildSimpleCmd bh "(free.modB.get-test)"
          t4 <- buildSimpleCmd bh "(create-principal (read-keyset 'k))"
          t5 <- buildSimpleCmd bh "(validate-principal (read-keyset 'k) \"k:368820f80c324bbc7c2b0610688a7da43e39f91d118732671cd9c7500ff43cca\")"
          return $! V.fromList [t0,t1,t2,t3,t4,t5]
          else return mempty
      }
    postForkBlock34 xproof bh =
      if _blockChainId bh == chain0 then do
          t0 <- buildXReceive bh xproof
          return $! V.fromList [t0]
      else return mempty

    buildSimpleCmd bh code = buildCwCmd
        $ set cbSigners [mkSigner' sender00 []]
        $ set cbChainId (_blockChainId bh)
        $ set cbCreationTime (toTxCreationTime $ _bct $ _blockCreationTime bh)
        $ set cbGasLimit 1000
        $ mkCmd code
        $ mkExec code
        $ mkKeySetData "k" [sender00]
    buildModPact bh = buildCwCmd
        $ set cbSigners [mkSigner' sender00 []]
        $ set cbChainId (_blockChainId bh)
        $ set cbCreationTime (toTxCreationTime $ _bct $ _blockCreationTime bh)
        $ set cbGasLimit 70000
        $ mkCmd (sshow bh)
        $ mkExec (mconcat
        [ "(namespace 'free)"
        , "(module nestedMod G"
        , "  (defcap G () true)"
        , "  (defpact test:string () (step \"1\") (step \"2\") (step \"3\"))"
        , "  (defpact test-nested:string () (step (test)) (step (continue (test))) (step (continue (test))))"
        , ")"
        ])
        $ mkKeySetData "k" [sender00]
    buildMod bh = buildCwCmd
        $ set cbSigners [mkSigner' sender00 []]
        $ set cbChainId (_blockChainId bh)
        $ set cbCreationTime (toTxCreationTime $ _bct $ _blockCreationTime bh)
        $ set cbGasLimit 130000
        $ mkCmd (sshow bh)
        $ mkExec (mconcat
        [ "(namespace 'free)"
        , "(module modA G"
        , "  (defcap G () true)"
        , "  (defun func:integer (x:integer) (+ 1 x))"
        , "  (defun func2:integer (x:integer) (+ (func x) (func x)))"
        , "  (defconst test:string \"hi\")"
        , ")"
        , "(module modB G"
        , "  (defcap G () true)"
        , "  (defun chain:integer () (modA.func 10))"
        , "  (defconst test:string \"hello\")"
        , "  (defun get-test() test)"
        , ")"
        ])
        $ mkKeySetData "k" [sender00]
    runCut' = runCut testVersion bdb pact (offsetBlockTime second) zeroNoncer noMiner

chainweb215Test :: TestBlockDb -> IO (IORef MemPoolAccess) -> WebPactExecutionService -> IO ()
chainweb215Test bdb mpRefIO pact = do

  -- run past genesis, upgrades
  runCutN' 30 -- 1->30

  -- execute pre-fork xchain transfer (blocc0)
  setOneShotMempool mpRefIO blocc0
  runCut' -- 31
  pwo31 <- getPWO bdb cid
  tx31_0 <- txResult "pwo31_0" 0 pwo31

  -- check the tx succeeds and the following events occur:
  -- - transfer (cb)
  -- - xchain (since v4)
  -- - transfer
  -- - x_yield
  evs0 <- mkSendEvents 0.0416 v4Hash
  assertEqual "Transfer events @ block 31" evs0 $ _crEvents tx31_0
  assertSatisfies "tx31_0 success" (_pactResult $ _crResult tx31_0) isRight

  -- run past v5 upgrade, build proof of pre-fork xchain for tx31_0, save cut
  setOneShotMempool mpRefIO mempty
  cuts <- saveCutN' 32 41 34 -- 32->41, save 34
  savedCut <- fromMaybeM (userError "A cut shouldExist here") $ msum cuts
  xproof <- buildXProof bdb cid 31 0 tx31_0
  setMempool mpRefIO =<< getOncePerChainMempool (blocc1 xproof)
  runCut' -- 42
  pwo42 <- getPWO bdb chain0
  tx42_0 <- txResult "pwo42" 0 pwo42

  -- check the redemption succeeds and the following events hold:
  -- - transfer (cb)
  -- - xchain_recd (since v5)
  -- - transfer
  -- - x_resume

  recdevs0 <- mkRecdEvents v5Hash v4Hash
  assertEqual "Transfer events @ block 42" recdevs0 $ _crEvents tx42_0
  assertSatisfies "tx42_0 success" (_pactResult $ _crResult tx42_0) isRight

  pwo42_1 <- getPWO bdb cid
  tx42_1 <- txResult "pwo42_1" 0 pwo42_1
  evs1 <- mkSendEvents 0.0419 v5Hash
  assertEqual "Transfer events @ block 42 - post-fork send" evs1 $ _crEvents tx42_1
  assertSatisfies "tx42_1 success" (_pactResult $ _crResult tx42_1) isRight

  currCut <- readMVar $ _bdbCut bdb

    -- rewind to saved cut 34
  void $ swapMVar (_bdbCut bdb) savedCut
  forM_ [34::Int ..42] $ const runCut'
  runCut' -- 43

  -- resume on original cut
  void $ swapMVar (_bdbCut bdb) currCut

  -- run until post-fork xchain proof exists
  setOneShotMempool mpRefIO mempty
  cuts1 <- saveCutN' 43 52 50 -- 43->52
  savedCut1 <- fromMaybeM (userError "A cut shouldExist here") $ msum cuts1
  xproof1 <- buildXProof bdb cid 42 0 tx42_1
  setMempool mpRefIO =<< getOncePerChainMempool (blocc2 xproof1)
  runCut' -- 53
  pwo53 <- getPWO bdb chain0
  tx53_0 <- txResult "pwo53" 0 pwo53

  -- check the redemption succeeds and the following events hold:
  -- - transfer (cb)
  -- - xchain_recd (since v5)
  -- - transfer
  -- - x_resume

  recdevs1 <- mkRecdEvents v5Hash v5Hash
  assertEqual "Transfer events @ block 53" recdevs1 $ _crEvents tx53_0
  assertSatisfies "tx53_0 success" (_pactResult $ _crResult tx53_0) isRight

    -- rewind to saved cut 50
  void $ swapMVar (_bdbCut bdb) savedCut1
  forM_ [50::Int ..52] $ const runCut'
  runCut' -- 43
  where
    blocc0 = mempty {
      mpaGetBlock = \_ _ _ _ bh -> if _blockChainId bh == cid then do
          let xchainCap = mkXChainTransferCap "sender00" "sender00" 0.0123 "0"
              gasCap = mkGasCap
          t0 <- buildXSend' "tx34_0" bh [gasCap, xchainCap] -- cross-fork send
          return $ V.singleton t0
          else return mempty
      }

    blocc1 xproof bh
      | _blockChainId bh == cid = do
          let xchainCap = mkXChainTransferCap "sender00" "sender00" 0.0123 "0"
              gasCap = mkGasCap
          t0 <- buildXSend' "tx45_0" bh [gasCap, xchainCap] -- cross-fork send
          pure $ V.singleton t0
      | _blockChainId bh == chain0 =
          V.singleton <$> buildXReceive bh xproof
      | otherwise = pure mempty

    blocc2 xproof bh
      | _blockChainId bh == chain0 =
          V.singleton <$> buildXReceive bh xproof
      | otherwise = pure mempty

    v4Hash = "BjZW0T2ac6qE_I5X8GE4fal6tTqjhLTC7my0ytQSxLU"
    v5Hash = "rE7DU8jlQL9x_MPYuniZJf5ICBTAEHAIFQCB4blofP4"

    runCut' = runCut testVersion bdb pact (offsetBlockTime second) zeroNoncer noMiner
    runCutN' n = forM_ [1::Int ..n] $ const runCut'
    saveCutN' m n k = forM [m::Int .. n] $ \i -> do
      runCut'
      if i == k
        then Just <$> readMVar (_bdbCut bdb)
        else pure Nothing

    mkSendEvents cbCost h = do
      cbev0 <- mkTransferEvent "sender00" "NoMiner" cbCost "coin" h
      txev0 <- mkTransferXChainEvent "sender00" "sender00" 0.0123 "coin" h "0"
      tev0 <- mkTransferEvent "sender00" "" 0.0123 "coin" h
      xev0 <- mkXYieldEvent "sender00" "sender00" 0.0123 sender00Ks "pact" h "0" "0"
      pure [cbev0, txev0, tev0, xev0]

    mkRecdEvents h h' = do
      cbev1 <- mkTransferEvent "sender00" "NoMiner" 0.0258 "coin" h
      recdev1 <- mkTransferXChainRecdEvent "" "sender00" 0.0123 "coin" h "8"
      tev1 <- mkTransferEvent "" "sender00" 0.0123 "coin" h
      xev1 <- mkXResumeEvent "sender00" "sender00" 0.0123 sender00Ks "pact" h' "8" "0"
      pure [cbev1, tev1, recdev1, xev1]

pact431UpgradeTest :: TestBlockDb -> IO (IORef MemPoolAccess) -> WebPactExecutionService -> IO ()
pact431UpgradeTest bdb mpRefIO pact = do

  -- run past genesis, upgrades
  forM_ [(1::Int)..34] $ \_i -> runCut'

  -- run block 35, pre fork
  setOneShotMempool mpRefIO blocc
  runCut'
  pwo35 <- getPWO bdb cid

  tx35_0 <- txResult "pwo35" 0 pwo35
  assertSatisfies "tx35_0 success" (_pactResult $ _crResult tx35_0) isRight

  tx35_1 <- txResult "pwo35" 1 pwo35
  assertEqual
    "Should not resolve new pact native: continue"
    (Just "Cannot resolve is-principal")
    (tx35_1 ^? crResult . to _pactResult . _Left . to peDoc)

  tx35_2 <- txResult "pwo35" 2 pwo35
  assertEqual
    "Should not resolve new pact native: create-principal"
    (Just "Cannot resolve typeof-principal")
    (tx35_2 ^? crResult . to _pactResult . _Left . to peDoc)

  tx35_3 <- txResult "pwo35" 3 pwo35
  assertEqual
    "Enforce pact version passes pre-fork"
    (Just (PLiteral (LBool True)))
    (tx35_3 ^? crResult . to _pactResult . _Right)

  tx35_4 <- txResult "pwo35" 4 pwo35
  assertEqual
    "Pact version is 4.2.1 for compat pre-fork"
    (Just (PLiteral (LString "4.2.1")))
    (tx35_4 ^? crResult . to _pactResult . _Right)

  -- run block 36, post fork
  setOneShotMempool mpRefIO blocc
  runCut'
  pwo36 <- getPWO bdb cid

  tx36_0 <- txResult "pwo36" 0 pwo36
  assertEqual
    "Should fail to execute describe-module"
    (Just "Operation only permitted in local execution mode")
    (tx36_0 ^? crResult . to _pactResult . _Left . to peDoc)

  tx36_1 <- txResult "pwo36" 1 pwo36
  assertEqual
    "Should resolve new pact native: is-principal"
    (Just (PLiteral (LBool True)))
    (tx36_1 ^? crResult . to _pactResult . _Right)

  tx36_2 <- txResult "pwo36" 2 pwo36
  assertEqual
    "Should resolve new pact native: create-principal"
    (Just (PLiteral (LString "k:")))
    (tx36_2 ^? crResult . to _pactResult . _Right)

  tx36_3 <- txResult "pwo36" 3 pwo36
  assertEqual
    "Should fail to execute enforce-pact-version"
    (Just "Operation only permitted in local execution mode")
    (tx36_3 ^? crResult . to _pactResult . _Left . to peDoc)

  tx36_4 <- txResult "pwo36" 4 pwo36
  assertEqual
    "Should fail to execute pact-version"
    (Just "Operation only permitted in local execution mode")
    (tx36_4 ^? crResult . to _pactResult . _Left . to peDoc)
  where
    blocc = mempty {
      mpaGetBlock = \_ _ _ _ bh -> if _blockChainId bh == cid then do
          t0 <- buildMod bh
          t1 <- buildSimpleCmd bh "(is-principal (create-principal (read-keyset 'k)))"
          t2 <- buildSimpleCmd bh "(typeof-principal (create-principal (read-keyset 'k)))"
          t3 <- buildSimpleCmd bh "(enforce-pact-version \"4.2.1\")"
          t4 <- buildSimpleCmd bh "(pact-version)"
          return $! V.fromList [t0, t1, t2, t3, t4]
          else return mempty
      }
    buildSimpleCmd bh code = buildCwCmd
        $ set cbSigners [mkSigner' sender00 []]
        $ set cbChainId (_blockChainId bh)
        $ set cbCreationTime (toTxCreationTime $ _bct $ _blockCreationTime bh)
        $ set cbGasLimit 1000
        $ mkCmd code
        $ mkExec code
        $ mkKeySetData "k" [sender00]
    buildMod bh = buildCwCmd
        $ set cbSigners [mkSigner' sender00 []]
        $ set cbChainId (_blockChainId bh)
        $ set cbCreationTime (toTxCreationTime $ _bct $ _blockCreationTime bh)
        $ set cbGasLimit 100000
        $ mkCmd (sshow bh)
        $ mkExec (mconcat
        [ "(namespace 'free)"
        , "(module mod G"
        , "  (defcap G () true)"
        , "  (defun f () true)"
        , ")"
        , "(describe-module \"free.mod\")"
        ])
        $ mkKeySetData "k" [sender00]
    runCut' = runCut testVersion bdb pact (offsetBlockTime second) zeroNoncer noMiner

pact420UpgradeTest :: TestBlockDb -> IO (IORef MemPoolAccess) -> WebPactExecutionService -> IO ()
pact420UpgradeTest bdb mpRefIO pact = do

  -- run past genesis, upgrades
  forM_ [(1::Int)..3] $ \_i -> runCut'

  -- run block 4
  setOneShotMempool mpRefIO getBlock4
  runCut'
  pwo4 <- getPWO bdb cid

  tx4_0 <- txResult "pwo4" 0 pwo4
  assertEqual
    "Should not resolve new pact natives"
    (Just "Cannot resolve fold-db")
    (tx4_0 ^? crResult . to _pactResult . _Left . to peDoc)

  tx4_1 <- txResult "pwo4" 1 pwo4
  assertEqual
    "Should not resolve new pact natives"
    (Just "Cannot resolve zip")
    (tx4_1 ^? crResult . to _pactResult . _Left . to peDoc)

  tx4_2 <- txResult "pwo4" 2 pwo4
  assertEqual
    "Load fdb module"
    Nothing
    (tx4_2 ^? crResult . to _pactResult . _Left . to peDoc)

  cb4 <- cbResult pwo4
  assertEqual "Coinbase events @ block 4" [] (_crEvents cb4)

  -- run block 5
  setOneShotMempool mpRefIO $ getBlock5
  runCut'
  pwo5 <- getPWO bdb cid

  cb5 <- cbResult pwo5
  assertEqual "Coinbase events @ block 5" [] (_crEvents cb5)

  tx5_0 <- txResult "pwo5" 0 pwo5
  let m1 = PObject $ ObjectMap $ mempty
        & M.insert (FieldKey "a") (PLiteral $ LInteger 1)
        & M.insert (FieldKey "b") (PLiteral $ LInteger 1)
      m2 = PObject $ ObjectMap $ mempty
        & M.insert (FieldKey "a") (PLiteral $ LInteger 2)
        & M.insert (FieldKey "b") (PLiteral $ LInteger 2)
  assertEqual
    "Should resolve fold-db pact native"
    (Just $ PList $ V.fromList [m1,m2])
    (tx5_0 ^? crResult . to _pactResult . _Right)

  tx5_1 <- txResult "pwo5" 1 pwo5
  assertEqual
    "Should resolve zip pact native"
    (Just $ PList $ V.fromList $ PLiteral . LInteger <$> [5,7,9])
    (tx5_1 ^? crResult . to _pactResult . _Right)

  where

    runCut' = runCut testVersion bdb pact (offsetBlockTime second) zeroNoncer noMiner

    getBlock4 = mempty {
      mpaGetBlock = \_ _ _ _ bh -> if _blockChainId bh == cid then do
          t0 <- buildNewNatives420FoldDbCmd bh
          t1 <- buildNewNatives420ZipCmd bh
          t2 <- buildFdbCmd bh
          return $! V.fromList [t0,t1,t2]
          else return mempty
      }

    getBlock5 = mempty {
      mpaGetBlock = \_ _ _ _ bh ->
        let go | _blockChainId bh == cid = do
                   t0 <- buildNewNatives420FoldDbCmd bh
                   t1 <- buildNewNatives420ZipCmd bh
                   return $! V.fromList [t0,t1]
               | otherwise = return mempty
        in go
      }

    buildFdbCmd bh = buildCwCmd
        $ set cbSigners [mkSigner' sender00 []]
        $ set cbChainId (_blockChainId bh)
        $ set cbCreationTime (toTxCreationTime $ _bct $ _blockCreationTime bh)
        $ mkCmd (sshow bh)
        $ mkExec' $ mconcat ["(namespace 'free)", moduleDeclaration, inserts]
      where
        moduleDeclaration =
          "(module fdb G (defcap G () true) (defschema fdb-test a:integer b:integer) (deftable fdb-tbl:{fdb-test}))"
        inserts =
          mconcat
            [
              "(create-table free.fdb.fdb-tbl)"
            , "(insert free.fdb.fdb-tbl 'b {'a:2, 'b:2})"
            , "(insert free.fdb.fdb-tbl 'd {'a:4, 'b:4})"
            , "(insert free.fdb.fdb-tbl 'c {'a:3, 'b:3})"
            , "(insert free.fdb.fdb-tbl 'a {'a:1, 'b:1})"
            ]

    buildNewNatives420FoldDbCmd bh = buildCwCmd
        $ set cbSigners [mkSigner' sender00 []]
        $ set cbChainId (_blockChainId bh)
        $ set cbCreationTime (toTxCreationTime $ _bct $ _blockCreationTime bh)
        $ mkCmd (sshow bh)
        $ mkExec' (mconcat expressions)
      where
        expressions =
          [
            "(let* ((qry (lambda (k o) (<  k \"c\"))) (consume (lambda (k o) o))) (fold-db free.fdb.fdb-tbl (qry) (consume)))"
          ]

    buildNewNatives420ZipCmd bh = buildCwCmd
        $ set cbSigners [mkSigner' sender00 []]
        $ set cbChainId (_blockChainId bh)
        $ set cbCreationTime (toTxCreationTime $ _bct $ _blockCreationTime bh)
        $ mkCmd (sshow bh)
        $ mkExec' (mconcat expressions)
      where
        expressions =
          [
           "(zip (+) [1 2 3] [4 5 6])"
          ]

chainweb216Test
    :: TestBlockDb
    -> IO (IORef MemPoolAccess)
    -> WebPactExecutionService
    -> IO ()
chainweb216Test bdb mpRefIO pact = do
  -- This test should handles for format and try as well as
  -- keyset format changes and disallowances across fork boundaries.
  --
  -- Namely, to test keys properly, we should:
  --
  -- 1. Make sure keys defined before and after
  --    fork boundaries pass enforcement.
  --
  -- 2. Keys defined after the fork are only
  --    definable if a namespace is present.
  --

  -- run past genesis, upgrades
  forM_ [(1::Int)..52] $ const runCut'
  setOneShotMempool mpRefIO preForkBlock
  runCut'

  pwo53 <- getPWO bdb cid
  tx53_0 <- txResult "pwo53" 0 pwo53
  assertEqual "Pre-fork format gas" 11
    (tx53_0 ^. crGas)

  tx53_1 <- txResult "pwo53" 1 pwo53
  assertEqual "Pre-fork try" 9
    (tx53_1 ^. crGas)

  tx53_2 <- txResult "pwo53" 2 pwo53
  assertEqual "Should pass when defining a non-namespaced keyset"
    (Just (PLiteral (LBool True)))
    (tx53_2 ^? crResult . to _pactResult . _Right)

  tx53_3 <- txResult "pwo53" 3 pwo53
  -- Note, keysets technically are not namespaced pre-fork, the new parser isn't applied
  assertEqual "Should pass when defining a \"namespaced\" keyset pre fork"
    (Just (PLiteral (LBool True)))
    (tx53_3 ^? crResult . to _pactResult . _Right)


  setOneShotMempool mpRefIO postForkBlock
  runCut'

  pwo54 <- getPWO bdb cid
  tx54_0 <- txResult "pwo54" 0 pwo54
  assertEqual "Post-fork format gas increase" 38
    (tx54_0 ^. crGas)

  tx54_1 <- txResult "pwo54" 1 pwo54
  assertEqual "Post-fork try should charge a bit more gas" 10
    (tx54_1 ^. crGas)

  tx54_2 <- txResult "pwo54" 2 pwo54
  assertEqual "Should fail when defining a non-namespaced keyset post fork"
    (Just "incorrect keyset name format")
    (tx54_2 ^? crResult . to _pactResult . _Left . to peDoc)

  tx54_3 <- txResult "pwo54" 3 pwo54
  assertEqual "Pass when defining a namespaced keyset post fork"
    (Just (PLiteral (LBool True)))
    (tx54_3 ^? crResult . to _pactResult . _Right)

  tx54_4 <- txResult "pwo54" 4 pwo54
  assertEqual "Should work in enforcing a namespaced keyset created prefork"
    (Just (PLiteral (LBool True)))
    (tx54_4 ^? crResult . to _pactResult . _Right)

  tx54_5 <- txResult "pwo54" 5 pwo54
  assertEqual "Should work in enforcing a non-namespaced keyset created prefork"
    (Just (PLiteral (LBool True)))
    (tx54_5 ^? crResult . to _pactResult . _Right)

  tx54_6 <- txResult "pwo54" 6 pwo54
  assertEqual "Should fail in defining a keyset outside a namespace"
    (Just "Cannot define keysets outside of a namespace")
    (tx54_6 ^? crResult . to _pactResult . _Left . to peDoc)
<<<<<<< HEAD
=======

  tx54_7 <- txResult "pwo54" 7 pwo54
  assertEqual "Should succeed in deploying a module guarded by a namespaced keyset"
    (Just (PLiteral (LString "Loaded module free.m1, hash nOHaU-gPtmZTj6ZA3VArh-r7LEiwVUMN_RLJeW2hNv0")))
    (tx54_7 ^? crResult . to _pactResult . _Right)

  setOneShotMempool mpRefIO postForkBlock2
  runCut'
  pwo55 <- getPWO bdb cid
  tx55_0 <- txResult "pwo55" 0 pwo55
  assertEqual "Should call a module with a namespaced keyset correctly"
     (Just (PLiteral (LDecimal 1)))
     (tx55_0 ^? crResult . to _pactResult . _Right)
>>>>>>> 299ac1c5
  where
  runCut' = runCut testVersion bdb pact (offsetBlockTime second) zeroNoncer noMiner
  defineNonNamespacedPreFork = mconcat
    [ "(define-keyset \'k123)"
    , "(enforce-guard (keyset-ref-guard \'k123))"
    ]
  defineNamespacedPreFork = mconcat
    [ "(define-keyset \"free.k123\")"
    , "(enforce-guard (keyset-ref-guard \"free.k123\"))"
    ]
  defineNonNamespacedPostFork1 = mconcat
    [ "(namespace 'free)"
    , "(define-keyset \'k456)"
    ]
  defineNonNamespacedPostFork2 = mconcat
    [ "(define-keyset \'k456)"
    ]
  defineNamespacedPostFork = mconcat
    [ "(namespace 'free)"
    , "(define-keyset \"free.k456\")"
    , "(enforce-guard (keyset-ref-guard \"free.k456\"))"
    ]
<<<<<<< HEAD
=======
  defineModulePostFork = mconcat
    [ "(namespace 'free)"
    , "(module m1 \"free.k456\" (defun f () 1))"
    ]
>>>>>>> 299ac1c5
  enforceNamespacedFromPreFork = "(enforce-guard (keyset-ref-guard \"free.k123\"))"
  enforceNonNamespacedFromPreFork = "(enforce-guard (keyset-ref-guard \"k123\"))"
  tryGas = "(try (+ 1 1) (enforce false \"abc\"))"
  formatGas = "(format \"{}-{}\" [1234567, 890111213141516])"
  preForkBlock = mempty {
    mpaGetBlock = \_ _ _ _ bh -> if _blockChainId bh == cid then do
        t0 <- buildSimpleCmd bh formatGas
        t1 <- buildSimpleCmd bh tryGas
        t2 <- buildSimpleCmd bh defineNonNamespacedPreFork
        t3 <- buildSimpleCmd bh defineNamespacedPreFork
        return $! V.fromList [t0,t1,t2,t3]
        else return mempty
    }
  postForkBlock = mempty {
    mpaGetBlock = \_ _ _ _ bh -> if _blockChainId bh == cid then do
        t0 <- buildSimpleCmd bh formatGas
        t1 <- buildSimpleCmd bh tryGas
        t2 <- buildSimpleCmd bh defineNonNamespacedPostFork1
        t3 <- buildSimpleCmd bh defineNamespacedPostFork
        t4 <- buildSimpleCmd bh enforceNamespacedFromPreFork
        t5 <- buildSimpleCmd bh enforceNonNamespacedFromPreFork
        t6 <- buildSimpleCmd bh defineNonNamespacedPostFork2
<<<<<<< HEAD
        return $! V.fromList [t0,t1,t2,t3,t4,t5, t6]
        else return mempty
    }
=======
        t7 <- buildModCommand bh
        return $! V.fromList [t0,t1,t2,t3,t4,t5,t6,t7]
        else return mempty
    }
  postForkBlock2 = mempty {
    mpaGetBlock = \_ _ _ _ bh -> if _blockChainId bh == cid then do
        t0 <- buildSimpleCmd bh "(free.m1.f)"
        return $! V.fromList [t0]
        else return mempty
    }

  buildModCommand bh = buildCwCmd
    $ set cbSigners [mkSigner' sender00 []]
    $ set cbChainId (_blockChainId bh)
    $ set cbCreationTime (toTxCreationTime $ _bct $ _blockCreationTime bh)
    $ set cbGasLimit 70000
    $ mkCmd defineModulePostFork
    $ mkExec defineModulePostFork
    $ object []

>>>>>>> 299ac1c5
  buildSimpleCmd bh code = buildCwCmd
    $ set cbSigners [mkSigner' sender00 []]
    $ set cbChainId (_blockChainId bh)
    $ set cbCreationTime (toTxCreationTime $ _bct $ _blockCreationTime bh)
    $ set cbGasLimit 10000
    $ mkCmd code
    $ mkExec code
    $ object
      [ "k123" .= map fst [sender00]
      , "k456" .= map fst [sender00]
      , "free.k123" .= map fst [sender00]
      , "free.k456" .= map fst [sender00]]

pact4coin3UpgradeTest :: TestBlockDb -> IO (IORef MemPoolAccess) -> WebPactExecutionService -> IO ()
pact4coin3UpgradeTest bdb mpRefIO pact = do

  -- run past genesis, upgrades
  forM_ [(1::Int)..6] $ \_i -> runCut'

  -- run block 7
  setOneShotMempool mpRefIO getBlock7
  runCut'
  pwo7 <- getPWO bdb cid

  tx7_0 <- txResult "pwo7" 0 pwo7
  assertEqual "Hash of coin @ block 7" (pHash "ut_J_ZNkoyaPUEJhiwVeWnkSQn9JT9sQCWKdjjVVrWo") (_crResult tx7_0)
  assertEqual "Events for tx 0 @ block 7" [] (_crEvents tx7_0)

  tx7_1 <- txResult "pwo7" 1 pwo7
  assertEqual "Events for tx 1 @ block 7" [] (_crEvents tx7_1)

  tx7_2 <- txResult "pwo7" 2 pwo7
  assertEqual
    "Should not resolve new pact natives"
    (Just "Cannot resolve distinct")
    (tx7_2 ^? crResult . to _pactResult . _Left . to peDoc)

  tx7_3 <- txResult "pwo7" 3 pwo7
  assertEqual
    "Should allow bad keys"
    Nothing
    (tx7_3 ^? crResult . to _pactResult . _Left . to peDoc)


  cb7 <- cbResult pwo7
  assertEqual "Coinbase events @ block 7" [] (_crEvents cb7)

  -- run past v3 upgrade, pact 4 switch
  setOneShotMempool mpRefIO mempty
  cuts <- forM [(8::Int)..21] $ \_i -> do
      runCut'
      if _i == 18
          then fmap Just (readMVar $ _bdbCut bdb)
          else return Nothing

  savedCut <- fromMaybeM (userError "A cut should exist here.") $ msum cuts

  -- block 22
  -- get proof
  xproof <- buildXProof bdb cid 7 1 tx7_1

  -- run block 22
  setMempool mpRefIO =<< getOncePerChainMempool (getBlock22 xproof)
  runCut'
  pwo22 <- getPWO bdb cid
  let v3Hash = "1os_sLAUYvBzspn5jjawtRpJWiH1WPfhyNraeVvSIwU"

  cb22 <- cbResult pwo22
  cbEv <- mkTransferEvent "" "NoMiner" 2.304523 "coin" v3Hash
  assertEqual "Coinbase events @ block 22" [cbEv] (_crEvents cb22)

  tx22_0 <- txResult "pwo22" 0 pwo22
  gasEv0 <- mkTransferEvent "sender00" "NoMiner" 0.0013 "coin" v3Hash
  assertEqual "Hash of coin @ block 22" (pHash v3Hash) (_crResult tx22_0)
  assertEqual "Events for tx0 @ block 22" [gasEv0] (_crEvents tx22_0)

  tx22_1 <- txResult "pwo22" 1 pwo22
  gasEv1 <- mkTransferEvent "sender00" "NoMiner" 0.0014 "coin" v3Hash
  allocTfr <- mkTransferEvent "" "allocation00" 1000000.0 "coin" v3Hash
  allocEv <- mkEvent "RELEASE_ALLOCATION" [pString "allocation00",pDecimal 1000000.0]
             "coin" v3Hash
  assertEqual "Events for tx1 @ block 22" [gasEv1,allocEv,allocTfr] (_crEvents tx22_1)

  -- test another sendXChain events
  tx22_2 <- txResult "pwo22" 2 pwo22
  gasEv2 <- mkTransferEvent "sender00" "NoMiner" 0.0014 "coin" v3Hash
  sendTfr <- mkTransferEvent "sender00" "" 0.0123 "coin" v3Hash
  let pguard = PGuard (GKeySet (KeySet {_ksKeys = S.fromList [PublicKey {_pubKey = "368820f80c324bbc7c2b0610688a7da43e39f91d118732671cd9c7500ff43cca"}], _ksPredFun = Name (BareName {_bnName = "keys-all", _bnInfo = def })}))
  yieldEv <- mkEvent "X_YIELD" [pString "0", pString "coin.transfer-crosschain", pList [pString "sender00", pString "sender00", pguard, pString "0", pDecimal 0.0123]] "pact" v3Hash
  assertEqual "Events for tx2 @ block 22" [gasEv2,sendTfr, yieldEv] (_crEvents tx22_2)

  tx22_3 <- txResult "pwo22" 3 pwo22
  assertEqual
    "Should resolve enumerate pact native"
    (Just $ PList $ V.fromList $ PLiteral . LInteger <$> [1..10])
    (tx22_3 ^? crResult . to _pactResult . _Right)

  tx22_4 <- txResult "pwo22" 4 pwo22
  assertEqual
    "Should not allow bad keys"
    (Just "Invalid keyset")
    (tx22_4 ^? crResult . to _pactResult . _Left . to peDoc)


  -- test receive XChain events
  pwo22_0 <- getPWO bdb chain0
  txRcv <- txResult "pwo22_0" 0 pwo22_0
  gasEvRcv <- mkTransferEvent "sender00" "NoMiner" 0.0014 "coin" v3Hash
  rcvTfr <- mkTransferEvent "" "sender00" 0.0123 "coin" v3Hash
  assertEqual "Events for txRcv" [gasEvRcv,rcvTfr] (_crEvents txRcv)

  -- rewind to savedCut (cut 18)
  void $ swapMVar (_bdbCut bdb) savedCut
  forM_ [(18 :: Int) .. 21] $ const runCut'
  runCut'

  where

    runCut' = runCut testVersion bdb pact (offsetBlockTime second) zeroNoncer noMiner

    getBlock7 = mempty {
      mpaGetBlock = \_ _ _ _ bh -> if _blockChainId bh == cid then do
          t0 <- buildHashCmd bh
          t1 <- buildXSend bh
          t2 <- buildNewNatives40Cmd bh
          t3 <- badKeyset bh
          return $! V.fromList [t0,t1,t2,t3]
          else return mempty
      }

    getBlock22 xproof bh =
          let go | bid == cid = do
                     t0 <- buildHashCmd bh
                     t1 <- buildReleaseCommand bh
                     t2 <- buildXSend bh
                     t3 <- buildNewNatives40Cmd bh
                     t4 <- badKeyset bh
                     return $! V.fromList [t0,t1,t2,t3,t4]
                 | _blockChainId bh == chain0 = do
                     V.singleton <$> buildXReceive bh xproof
                 | otherwise = return mempty
              bid = _blockChainId bh
          in go


    buildHashCmd bh = buildCwCmd
        $ set cbSigners [mkSigner' sender00 []]
        $ set cbChainId (_blockChainId bh)
        $ set cbCreationTime (toTxCreationTime $ _bct $ _blockCreationTime bh)
        $ mkCmd (sshow bh)
        $ mkExec' "(at 'hash (describe-module 'coin))"

    badKeyset bh = buildCwCmd
        $ set cbSigners [mkSigner' sender00 []]
        $ set cbChainId (_blockChainId bh)
        $ set cbCreationTime (toTxCreationTime $ _bct $ _blockCreationTime bh)
        $ mkCmd (sshow bh)
        $ mkExec "(read-keyset 'ks)" $ object ["ks" .= ["badkey"::T.Text]]

    buildNewNatives40Cmd bh = buildCwCmd
        $ set cbSigners [mkSigner' sender00 []]
        $ set cbChainId (_blockChainId bh)
        $ set cbCreationTime (toTxCreationTime $ _bct $ _blockCreationTime bh)
        $ mkCmd (sshow bh)
        $ mkExec' (mconcat expressions)
      where
        expressions =
          [
            "(distinct [1 1 2 2 3 3])"
          , "(concat [\"this\" \"is\" \"a\" \"test\"])"
          , "(str-to-list \"test\")"
          , "(enumerate 1 10)"
          ]


    buildReleaseCommand bh = buildCwCmd
        $ set cbSigners [mkSigner' sender00 [],mkSigner' allocation00KeyPair []]
        $ set cbChainId (_blockChainId bh)
        $ set cbCreationTime (toTxCreationTime $ _bct $ _blockCreationTime bh)
        $ mkCmd (sshow bh)
        $ mkExec' "(coin.release-allocation 'allocation00)"

    pHash = PactResult . Right . PLiteral . LString

buildXSend :: BlockHeader -> IO ChainwebTransaction
buildXSend bh = buildXSend' (sshow bh) bh []

buildXSend' :: T.Text -> BlockHeader -> [SigCapability] -> IO ChainwebTransaction
buildXSend' nonce bh caps = buildCwCmd
    $ set cbSigners [mkSigner' sender00 caps]
    $ set cbChainId (_blockChainId bh)
    $ set cbCreationTime (toTxCreationTime $ _bct $ _blockCreationTime bh)
    $ mkCmd nonce
    $ mkExec
      "(coin.transfer-crosschain 'sender00 'sender00 (read-keyset 'k) \"0\" 0.0123)" $
      mkKeySetData "k" [sender00]

chain0 :: ChainId
chain0 = unsafeChainId 0

buildXProof
    :: TestBlockDb
    -> ChainId
    -> BlockHeight
    -> Int
    -> CommandResult l
    -> IO (ContProof, PactId)
buildXProof bdb scid bh i sendTx = do
    proof <- ContProof . B64U.encode . encodeToByteString <$>
      createTransactionOutputProof_ (_bdbWebBlockHeaderDb bdb) (_bdbPayloadDb bdb) chain0 scid bh i
    pid <- fromMaybeM (userError "no continuation") $
      preview (crContinuation . _Just . pePactId) sendTx
    return (proof,pid)

buildXReceive
    :: BlockHeader
    -> (ContProof, PactId)
    -> IO ChainwebTransaction
buildXReceive = buildXReceive' []

buildXReceive'
    :: [SigCapability]
    -> BlockHeader
    -> (ContProof, PactId)
    -> IO ChainwebTransaction
buildXReceive' caps bh (proof,pid) = buildCwCmd
    $ set cbSigners [mkSigner' sender00 caps]
    $ set cbCreationTime (toTxCreationTime $ _bct $ _blockCreationTime bh)
    $ set cbChainId chain0
    $ mkCmd (sshow bh)
    $ mkCont ((mkContMsg pid 1) { _cmProof = Just proof })

getOncePerChainMempool
    :: (BlockHeader -> IO (V.Vector ChainwebTransaction))
    -> IO MemPoolAccess
getOncePerChainMempool mp = do
  cids <- newIORef mempty
  return $ mempty {
    mpaGetBlock = \_ _ _ _ bh ->
      let enfChain f = do
            cids' <- readIORef cids
            if bid `elem` cids' then mempty else do
              writeIORef cids (bid:cids')
              f bh
          bid = _blockChainId bh
      in enfChain mp
    }

-- | Get output on latest cut for chain
getPWO :: TestBlockDb -> ChainId -> IO PayloadWithOutputs
getPWO (TestBlockDb _ pdb cmv) chid = do
  c <- readMVar cmv
  h <- fromMaybeM (userError $ "chain lookup failed for " ++ show chid) $ HM.lookup chid (_cutMap c)
  casLookupM pdb (_blockPayloadHash h)

-- | Get tx at index from output
txResult :: String -> Int -> PayloadWithOutputs -> IO (CommandResult Hash)
txResult msg i o = do
  case preview (ix i . _2) $ _payloadWithOutputsTransactions o of
    Nothing -> throwIO $ userError $ msg ++ ": no tx at " ++ show i
    Just txo -> decodeStrictOrThrow @_ @(CommandResult Hash) (_transactionOutputBytes txo)

-- | Get coinbase from output
cbResult :: PayloadWithOutputs -> IO (CommandResult Hash)
cbResult o = decodeStrictOrThrow @_ @(CommandResult Hash) (_coinbaseOutput $ _payloadWithOutputsCoinbase o)

pattern BlockGasLimitError :: forall b. Either PactException b
pattern BlockGasLimitError <-
  Left (PactInternalError (decode . BL.fromStrict . T.encodeUtf8 -> Just (BlockGasLimitExceeded _)))

-- this test relies on block gas errors being thrown before other Pact errors.
blockGasLimitTest :: IO (IORef MemPoolAccess) -> IO (PactQueue, TestBlockDb) -> TestTree
blockGasLimitTest _ reqIO = testCase "blockGasLimitTest" $ do
  (q,_) <- reqIO

  let
    useGas g = do
      bigTx <- buildCwCmd $ set cbGasLimit g $ set cbSigners [mkSigner' sender00 []] $ mkCmd "cmd" $ mkExec' "TESTING"
      let
        cr = CommandResult
          (RequestKey (Hash "0")) Nothing
          (PactResult $ Left $ PactError EvalError (Pact.Types.Info.Info $ Nothing) [] mempty)
          (fromIntegral g) Nothing Nothing Nothing []
        block = Transactions
          (V.singleton (bigTx, cr))
          (CommandResult (RequestKey (Hash "h")) Nothing
            (PactResult $ Right $ PLiteral (LString "output")) 0 Nothing Nothing Nothing [])
        payload = toPayloadWithOutputs noMiner block
        bh = newBlockHeader
          mempty
          (_payloadWithOutputsPayloadHash payload)
          (Nonce 0)
          (BlockCreationTime $ Time $ TimeSpan 0)
          (ParentHeader $ genesisBlockHeader testVersion cid)
      validateBlock bh (payloadWithOutputsToPayloadData payload) q >>= takeMVar
  -- we consume slightly more than the maximum block gas limit and provoke an error.
  useGas 2_000_001 >>= \case
    BlockGasLimitError ->
      return ()
    r ->
      error $ "not a BlockGasLimitExceeded error: " <> sshow r
  -- we consume much more than the maximum block gas limit and expect an error.
  useGas 3_000_000 >>= \case
    BlockGasLimitError ->
      return ()
    r ->
      error $ "not a BlockGasLimitExceeded error: " <> sshow r
  -- we consume exactly the maximum block gas limit and expect no such error.
  useGas 2_000_000 >>= \case
    BlockGasLimitError ->
      error "consumed exactly block gas limit but errored"
    _ ->
      return ()
  -- we consume much less than the maximum block gas limit and expect no such error.
  useGas 1_000_000 >>= \case
    BlockGasLimitError ->
      error "consumed much less than block gas limit but errored"
    _ ->
      return ()
  -- we consume zero gas and expect no such error.
  useGas 0 >>= \case
    BlockGasLimitError ->
      error "consumed no gas but errored"
    _ ->
      return ()

mempoolRefillTest :: IO (IORef MemPoolAccess) -> IO (PactQueue,TestBlockDb) -> TestTree
mempoolRefillTest mpRefIO reqIO = testCase "mempoolRefillTest" $ do

  (q,bdb) <- reqIO
  supply <- newMVar (0 :: Int)

  mp supply [ ( 0, [goodTx, goodTx] ), ( 1, [badTx] ) ]
  runBlock q bdb second "mempoolRefillTest-1" >>= checkCount 2

  mp supply [ ( 0, [goodTx, goodTx] ), ( 1, [goodTx, badTx] ) ]
  runBlock q bdb second "mempoolRefillTest-2" >>= checkCount 3

  mp supply [ ( 0, [badTx, goodTx] ), ( 1, [goodTx, badTx] ) ]
  runBlock q bdb second "mempoolRefillTest-3" >>= checkCount 2

  mp supply [ ( 0, [badTx] ), ( 1, [goodTx, goodTx] ) ]
  runBlock q bdb second "mempoolRefillTest-3" >>= checkCount 2

  mp supply [ ( 0, [goodTx, goodTx] ), ( 1, [badTx, badTx] ) ]
  runBlock q bdb second "mempoolRefillTest-3" >>= checkCount 2


  where

    checkCount n = assertEqual "tx return count" n . V.length . _payloadWithOutputsTransactions

    mp supply txRefillMap = setMempool mpRefIO $ mempty {
      mpaGetBlock = \BlockFill{..} _ _ _ bh -> case M.lookup _bfCount (M.fromList txRefillMap) of
          Nothing -> return mempty
          Just txs -> fmap V.fromList $ sequence $ map (next supply bh) txs
      }


    next supply bh f = do
      i <- modifyMVar supply $ return . (succ &&& id)
      f i bh

    goodTx i bh = buildCwCmd
        $ set cbSigners [mkSigner' sender00 []]
        $ mkCmd' bh (sshow (i,bh))
        $ mkExec' "(+ 1 2)"

    badTx i bh = buildCwCmd
        $ set cbSigners [mkSigner' sender00 []]
        $ set cbSender "bad"
        $ mkCmd' bh (sshow (i,bh))
        $ mkExec' "(+ 1 2)"


mkCmd' :: BlockHeader -> T.Text -> PactRPC T.Text -> CmdBuilder
mkCmd' bh nonce =
  set cbCreationTime (toTxCreationTime $ _bct $ _blockCreationTime bh)
  . set cbChainId (_blockChainId bh)
  . mkCmd nonce



moduleNameFork :: IO (IORef MemPoolAccess) -> IO (PactQueue,TestBlockDb) -> TestTree
moduleNameFork mpRefIO reqIO = testCase "moduleNameFork" $ do

  (q,bdb) <- reqIO

  -- install in free in block 1
  setOneShotMempool mpRefIO (moduleNameMempool "free" "test")
  void $ runBlock q bdb second "moduleNameFork-1"

  -- install in user in block 2
  setOneShotMempool mpRefIO (moduleNameMempool "user" "test")
  void $ runBlock q bdb second "moduleNameFork-1"

  -- do something else post-fork
  setOneShotMempool mpRefIO (moduleNameMempool "free" "test2")
  void $ runBlock q bdb second "moduleNameFork-1"
  setOneShotMempool mpRefIO (moduleNameMempool "user" "test2")
  void $ runBlock q bdb second "moduleNameFork-1"

  -- TODO this test doesn't actually validate, I turn on Debug and make sure it
  -- goes well.

moduleNameMempool :: T.Text -> T.Text -> MemPoolAccess
moduleNameMempool ns mn = mempty
    { mpaGetBlock = getTestBlock
    }
  where
    getTestBlock _ _ _ _ bh = do
        let txs =
              [ "(namespace '" <> ns <> ") (module " <> mn <> " G (defcap G () (enforce false 'cannotupgrade)))"
              , ns <> "." <> mn <> ".G"
              ]
        fmap V.fromList $ forM (zip txs [0..]) $ \(code,n :: Int) ->
          buildCwCmd $
          set cbSigners [mkSigner' sender00 []] $
          set cbCreationTime (toTxCreationTime $ _bct $ _blockCreationTime bh) $
          mkCmd ("1" <> sshow n) $
          mkExec' code


mempoolCreationTimeTest :: IO (IORef MemPoolAccess) -> IO (PactQueue,TestBlockDb) -> TestTree
mempoolCreationTimeTest mpRefIO reqIO = testCase "mempoolCreationTimeTest" $ do

  (q,bdb) <- reqIO

  let start@(Time startSpan) :: Time Micros = Time (TimeSpan (Micros 100_000_000))
      s30 = scaleTimeSpan (30 :: Int) second
      s15 = scaleTimeSpan (15 :: Int) second
  -- b1 block time is start
  void $ runBlock q bdb startSpan "mempoolCreationTimeTest-1"


  -- do pre-insert check with transaction at start + 15s
  tx <- makeTx "tx-now" (add s15 start)
  void $ forSuccess "mempoolCreationTimeTest: pre-insert tx" $
    pactPreInsertCheck (V.singleton tx) q

  setOneShotMempool mpRefIO $ mp tx
  -- b2 will be made at start + 30s
  void $ runBlock q bdb s30 "mempoolCreationTimeTest-2"

  where

    makeTx nonce t = buildCwCmd
        $ set cbSigners [mkSigner' sender00 []]
        $ set cbChainId cid
        $ set cbCreationTime (toTxCreationTime $ t)
        $ set cbTTL 300
        $ mkCmd (sshow t <> nonce)
        $ mkExec' "1"
    mp tx = mempty {
      mpaGetBlock = \_ valid _ _ bh -> getBlock bh tx valid
      }

    getBlock bh tx valid = do
      let txs = V.singleton tx
      oks <- valid (_blockHeight bh) (_blockHash bh) txs
      unless (V.and oks) $ throwIO $ userError "Insert failed"
      return txs


badlistNewBlockTest :: IO (IORef MemPoolAccess) -> IO (PactQueue,TestBlockDb) -> TestTree
badlistNewBlockTest mpRefIO reqIO = testCase "badlistNewBlockTest" $ do
  (reqQ,_) <- reqIO
  let hashToTxHashList = V.singleton . requestKeyToTransactionHash . RequestKey . toUntypedHash @'Blake2b_256
  badHashRef <- newIORef $ hashToTxHashList initialHash
  badTx <- buildCwCmd
    $ set cbSigners [mkSigner' sender00 []]
    -- this should exceed the account balance
    $ set cbGasLimit 99999
    $ set cbGasPrice 1_000_000_000_000_000
    $ mkCmd "badListMPA"
    $ mkExec' "(+ 1 2)"
  setOneShotMempool mpRefIO (badlistMPA badTx badHashRef)
  resp <- forSuccess "badlistNewBlockTest" $ newBlock noMiner (ParentHeader genesisHeader) reqQ
  assertEqual "bad tx filtered from block" mempty (_payloadWithOutputsTransactions resp)
  badHash <- readIORef badHashRef
  assertEqual "Badlist should have badtx hash" (hashToTxHashList $ _cmdHash badTx) badHash
  where
    badlistMPA badTx badHashRef = mempty
      { mpaGetBlock = \_ _ _ _ _ -> return (V.singleton badTx)
      , mpaBadlistTx = \v -> writeIORef badHashRef v
      }


goldenNewBlock :: String -> MemPoolAccess -> IO (IORef MemPoolAccess) -> IO (PactQueue,TestBlockDb) -> TestTree
goldenNewBlock name mp mpRefIO reqIO = golden name $ do
    (reqQ,_) <- reqIO
    setOneShotMempool mpRefIO mp
    resp <- forSuccess ("goldenNewBlock:" ++ name) $
      newBlock noMiner (ParentHeader genesisHeader) reqQ
    -- ensure all golden txs succeed
    forM_ (_payloadWithOutputsTransactions resp) $ \(txIn,TransactionOutput out) -> do
      cr :: CommandResult Hash <- decodeStrictOrThrow out
      assertSatisfies ("golden tx succeeds, input: " ++ show txIn) (_crResult cr) (isRight . (\(PactResult r) -> r))
    goldenBytes resp
  where
    goldenBytes :: PayloadWithOutputs -> IO BL.ByteString
    goldenBytes a = return $ BL.fromStrict $ Y.encode $ object
      [ "test-group" .= ("new-block" :: T.Text)
      , "results" .= a
      ]

goldenMemPool :: MemPoolAccess
goldenMemPool = mempty
    { mpaGetBlock = getTestBlock
    }
  where
    getTestBlock _ validate bHeight bHash _parent = do
        moduleStr <- readFile' $ testPactFilesDir ++ "test1.pact"
        let txs =
              [ (T.pack moduleStr)
              , "(create-table free.test1.accounts)"
              , "(free.test1.create-global-accounts)"
              , "(free.test1.transfer \"Acct1\" \"Acct2\" 1.00)"
              , "(at 'prev-block-hash (chain-data))"
              , "(at 'block-time (chain-data))"
              , "(at 'block-height (chain-data))"
              , "(at 'gas-limit (chain-data))"
              , "(at 'gas-price (chain-data))"
              , "(at 'chain-id (chain-data))"
              , "(at 'sender (chain-data))"
              ]
        outtxs <- mkTxs txs
        oks <- validate bHeight bHash outtxs
        unless (V.and oks) $ fail $ mconcat
            [ "tx failed validation! input list: \n"
            , show txs
            , "\n\nouttxs: "
            , show outtxs
            , "\n\noks: "
            , show oks ]
        return outtxs
    mkTxs txs =
        fmap V.fromList $ forM (zip txs [0..]) $ \(code,n :: Int) ->
          buildCwCmd $
          set cbSigners [mkSigner' sender00 []] $
          set cbGasPrice 0.01 $
          set cbTTL 1_000_000 $ -- match old goldens
          mkCmd ("1" <> sshow n) $
          mkExec code $
          mkKeySetData "test-admin-keyset" [sender00]<|MERGE_RESOLUTION|>--- conflicted
+++ resolved
@@ -1034,8 +1034,6 @@
   assertEqual "Should fail in defining a keyset outside a namespace"
     (Just "Cannot define keysets outside of a namespace")
     (tx54_6 ^? crResult . to _pactResult . _Left . to peDoc)
-<<<<<<< HEAD
-=======
 
   tx54_7 <- txResult "pwo54" 7 pwo54
   assertEqual "Should succeed in deploying a module guarded by a namespaced keyset"
@@ -1049,7 +1047,6 @@
   assertEqual "Should call a module with a namespaced keyset correctly"
      (Just (PLiteral (LDecimal 1)))
      (tx55_0 ^? crResult . to _pactResult . _Right)
->>>>>>> 299ac1c5
   where
   runCut' = runCut testVersion bdb pact (offsetBlockTime second) zeroNoncer noMiner
   defineNonNamespacedPreFork = mconcat
@@ -1072,13 +1069,10 @@
     , "(define-keyset \"free.k456\")"
     , "(enforce-guard (keyset-ref-guard \"free.k456\"))"
     ]
-<<<<<<< HEAD
-=======
   defineModulePostFork = mconcat
     [ "(namespace 'free)"
     , "(module m1 \"free.k456\" (defun f () 1))"
     ]
->>>>>>> 299ac1c5
   enforceNamespacedFromPreFork = "(enforce-guard (keyset-ref-guard \"free.k123\"))"
   enforceNonNamespacedFromPreFork = "(enforce-guard (keyset-ref-guard \"k123\"))"
   tryGas = "(try (+ 1 1) (enforce false \"abc\"))"
@@ -1101,11 +1095,6 @@
         t4 <- buildSimpleCmd bh enforceNamespacedFromPreFork
         t5 <- buildSimpleCmd bh enforceNonNamespacedFromPreFork
         t6 <- buildSimpleCmd bh defineNonNamespacedPostFork2
-<<<<<<< HEAD
-        return $! V.fromList [t0,t1,t2,t3,t4,t5, t6]
-        else return mempty
-    }
-=======
         t7 <- buildModCommand bh
         return $! V.fromList [t0,t1,t2,t3,t4,t5,t6,t7]
         else return mempty
@@ -1126,7 +1115,6 @@
     $ mkExec defineModulePostFork
     $ object []
 
->>>>>>> 299ac1c5
   buildSimpleCmd bh code = buildCwCmd
     $ set cbSigners [mkSigner' sender00 []]
     $ set cbChainId (_blockChainId bh)
