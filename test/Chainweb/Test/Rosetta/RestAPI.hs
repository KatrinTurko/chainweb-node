{-# LANGUAGE BangPatterns #-}
{-# LANGUAGE CPP #-}
{-# LANGUAGE ConstraintKinds #-}
{-# LANGUAGE LambdaCase #-}
{-# LANGUAGE NumericUnderscores #-}
{-# LANGUAGE OverloadedStrings #-}
{-# LANGUAGE RankNTypes #-}
{-# LANGUAGE ScopedTypeVariables #-}
{-# LANGUAGE TypeApplications #-}
{-# LANGUAGE TypeFamilies #-}

module Chainweb.Test.Rosetta.RestAPI
( tests
) where


import Control.Concurrent.Async
import Control.Concurrent.MVar
import Control.Lens

import qualified Data.Aeson as A
import Data.Decimal
import Data.Functor (void)
import qualified Data.HashMap.Strict as HM
import qualified Data.Map.Strict as M
import Data.IORef
import qualified Data.List.NonEmpty as NEL
import Data.Text (Text)
import qualified Data.Text.Encoding as T
import Data.Foldable

import GHC.Natural
import GHC.Word

import Servant.Client

import Test.Tasty
import Test.Tasty.HUnit

-- internal pact modules

import Pact.Types.API
import Pact.Types.Command

import qualified Pact.Types.Runtime as P
import qualified Pact.Types.Command as P
import qualified Pact.ApiReq as P
import qualified Pact.Types.Crypto as P
import qualified Pact.Types.PactValue as P

-- internal chainweb modules

import Chainweb.Graph
import Chainweb.Pact.Utils (aeson)
import Chainweb.Pact.Transactions.UpgradeTransactions
import Chainweb.Pact.Service.Types
import Chainweb.Rosetta.Utils
import Chainweb.Test.Pact.Utils
import Chainweb.Test.RestAPI.Utils
import Chainweb.Test.Utils
import Chainweb.Time (Time(..), Micros(..))
import Chainweb.Utils
import Chainweb.Version

import Data.CAS.RocksDB

import Rosetta

import System.IO.Unsafe (unsafePerformIO)


-- -------------------------------------------------------------------------- --
-- Global Settings

v :: ChainwebVersion
v = FastTimedCPM petersonChainGraph

nodes :: Natural
nodes = 1

cid :: ChainId
cid = unsafeChainId 0

cids :: [Text]
cids = chainIds v ^.. folded . to chainIdInt . to (sshow @Int)

nonceRef :: IORef Natural
nonceRef = unsafePerformIO $ newIORef 0
{-# NOINLINE nonceRef #-}

defGasLimit, defGasPrice :: Decimal
defGasLimit = realToFrac $ _cbGasLimit defaultCmd
defGasPrice = realToFrac $_cbGasPrice defaultCmd

defFundGas :: Decimal
defFundGas = defGasLimit * defGasPrice

gasCost :: Integer -> Decimal
gasCost units = realToFrac units * defGasPrice

defMiningReward :: Decimal
defMiningReward = 2.304523

type RosettaTest = IO (Time Micros) -> IO ClientEnv -> ScheduledTest

-- -------------------------------------------------------------------------- --
-- Test Tree

tests :: RocksDb -> ScheduledTest
tests rdb = testGroupSch "Chainweb.Test.Rosetta.RestAPI" go
  where
    go = return $
      withNodes v "rosettaRemoteTests-" rdb nodes $ \envIo ->
      withTime $ \tio -> testGroup "Rosetta Api tests" $
        schedule Sequential (tgroup tio $ _getServiceClientEnv <$> envIo)

    -- Not supported:
    --
    --  * Mempool Transaction: cant test reasonably without DOS'ing the mempool
    --  * Construction Metadata: N/A
    --
    -- Note:
    --
    --   * Tests run in sequence, but still interact with each other because
    --     confirmation depths are not validated for each tx. Checking account
    --     balances between two different tests is futile.
    --

    tgroup tio envIo = fmap (\test -> test tio envIo)
      [ blockTests "Block Test with transfer and potential coin v2 remediation"
      , blockTests "Block Test with transfer and potential chain 20 remediation"
      , blockTransactionTests
      , blockCoinV2RemediationTests
      , block20ChainRemediationTests
      , blockTests "Block Test without potential remediation"
      , accountBalanceTests
      , constructionTransferTests
      , mempoolTests
      , networkListTests
      , networkOptionsTests
      , networkStatusTests
      ]

-- | Rosetta account balance endpoint tests
--
accountBalanceTests :: RosettaTest
accountBalanceTests tio envIo =
    testCaseSchSteps "Account Balance Tests" $ \step -> do
      step "check initial balance"
      cenv <- envIo
      resp0 <- accountBalance cenv req
      checkBalance resp0 99999995.7812

      step "send 1.0 tokens to sender00 from sender01"
      void $! transferOneAsync_ cid tio cenv (void . return)

      step "check post-transfer and gas fees balance"
      resp1 <- accountBalance cenv req
      checkBalance resp1 99999994.7265
  where
    req = AccountBalanceReq nid (AccountId "sender00" Nothing Nothing) Nothing

    checkBalance resp bal1 = do
      let b0 = head $ _accountBalanceResp_balances resp
          b1 = kdaToRosettaAmount bal1
          curr = _amount_currency b0

      b1 @=? b0
      curr @=? kda

-- | Rosetta block transaction endpoint tests
--
blockTransactionTests :: RosettaTest
blockTransactionTests tio envIo =
    testCaseSchSteps "Block Transaction Tests" $ \step -> do
      cenv <- envIo
      rkmv <- newEmptyMVar @RequestKeys

      step "send 1.0 from sender00 to sender01 and extract block tx request"
      prs <- transferOneAsync cid tio cenv (putMVar rkmv)
      req <- mkTxReq rkmv prs

      step "send in block tx request"
      resp <- blockTransaction cenv req

      (fundtx,cred,deb,redeem,reward) <-
        case _transaction_operations $ _blockTransactionResp_transaction resp of
          [a,b,c,d,e] -> return (a,b,c,d,e)
          _ -> assertFailure "transfer should have resulted in 5 transactions"


      step "validate initial gas buy at op index 0"
      validateOp 0 "FundTx" sender00ks Successful (negate defFundGas) fundtx

      step "validate sender01 credit at op index 1"
      validateOp 1 "TransferOrCreateAcct" sender01ks Successful 1.0 cred

      step "validate sender00 debit at op index 2"
      validateOp 2 "TransferOrCreateAcct" sender00ks Successful (negate 1.0) deb

      step "validate sender00 gas redemption at op index 3"
      validateOp 3 "GasPayment" sender00ks Successful (defFundGas - transferGasCost) redeem

      step "validate miner gas reward at op index 4"
      validateOp 4 "GasPayment" noMinerks Successful transferGasCost reward

  where
    transferGasCost = gasCost 547

    mkTxReq rkmv prs = do
      rk <- NEL.head . _rkRequestKeys <$> takeMVar rkmv
      meta <- extractMetadata rk prs
      bh <- meta ^?! mix "blockHeight"
      bhash <- meta ^?! mix "blockHash"

      let bid = BlockId bh bhash
          tid = rkToTransactionId rk

      return $ BlockTransactionReq nid bid tid


-- | Rosetta block endpoint tests
--
blockTests :: String -> RosettaTest
blockTests testname tio envIo = testCaseSchSteps testname $ \step -> do
    cenv <- envIo
    rkmv <- newEmptyMVar @RequestKeys

    step "fetch genesis block"
    (BlockResp (Just bl0) _) <- block cenv (req 0)
    _block_blockId bl0 @?= genesisId

    step "send transaction"
    prs <- transferOneAsync cid tio cenv (putMVar rkmv)
    rk <- NEL.head . _rkRequestKeys <$> takeMVar rkmv
    cmdMeta <- extractMetadata rk prs
    bh <- cmdMeta ^?! mix "blockHeight"

    step "check tx at block height matches sent tx + remediations"
    resp1 <- block cenv (req bh)
    validateTransferResp bh resp1
  where
    req h = BlockReq nid $ PartialBlockId (Just h) Nothing
    transferGasCost = gasCost 547

    validateTransferResp bh resp = do
      _blockResp_otherTransactions resp @?= Nothing

      let validateBlock someBlock = do
            Just b <- pure someBlock
            _block_metadata b @?= Nothing
            _blockId_index (_block_blockId b) @?= bh
            _blockId_index (_block_parentBlockId b) @?= (bh - 1)

            case _block_transactions b of
              [x,r1,r2,y] -> do
                -- ^ coin v2 remediation block.
                -- No coin table remediation for this version.
                let ops = _transaction_operations x <> _transaction_operations r1 <>
                          _transaction_operations r2 <> _transaction_operations y
                case ops of
                  [a,b',c,d,e,f] -> validateTxs Nothing a b' c d e f
                  _ -> assertFailure "should have 6 ops: coinbase + 5 for transfer tx"

              [x,r1,y] -> do
                -- ^ 20 chain remediation block
                let ops = _transaction_operations x <> _transaction_operations r1 <>
                          _transaction_operations y
                case ops of
                  [a,rop1, b',c,d,e,f] -> validateTxs (Just rop1) a b' c d e f
                  _ -> assertFailure "should have 7 ops: coinbase + 20 chain rem + 5 for transfer tx"

              [x,y] -> do
                -- ^ not a remediation block
                let ops = _transaction_operations x <> _transaction_operations y
                case ops of
                  [a,b',c,d,e,f] -> validateTxs Nothing a b' c d e f
                  _ -> assertFailure "should have 6 ops: coinbase + 5 for transfer tx"
     
              _ -> assertFailure "block should have at least 2 transactions: coinbase + txs"

      validateBlock $ _blockResp_block resp

    validateTxs remeds cbase fundtx cred deb redeem reward = do

      -- coinbase is considered a separate tx list
      validateOp 0 "CoinbaseReward" noMinerks Successful defMiningReward cbase

      -- 20 chain remediation
      case remeds of
        Just rem1 -> validateOp 0 "TransferOrCreateAcct" e7f7ks Remediation (negate 100) rem1
        Nothing -> pure ()

      -- rest txs (i.e. transfer transaction)
      validateOp 0 "FundTx" sender00ks Successful (negate defFundGas) fundtx
      validateOp 1 "TransferOrCreateAcct" sender01ks Successful 1.0 cred
      validateOp 2 "TransferOrCreateAcct" sender00ks Successful (negate 1.0) deb
      validateOp 3 "GasPayment" sender00ks Successful (defFundGas - transferGasCost) redeem
      validateOp 4 "GasPayment" noMinerks Successful transferGasCost reward

blockCoinV2RemediationTests :: RosettaTest
blockCoinV2RemediationTests _ envIo =
  testCaseSchSteps "Block CoinV2 Remediation Tests" $ \step -> do
    cenv <- envIo

    step "fetch coin v2 remediation block"
    resp <- block cenv (req bhCoinV2Rem)

    step "validate block"
    _blockResp_otherTransactions resp @?= Nothing
    Just b <- pure $ _blockResp_block resp
    _block_metadata b @?= Nothing
    _blockId_index (_block_blockId b) @?= bhCoinV2Rem
    _blockId_index (_block_parentBlockId b) @?= (bhCoinV2Rem - 1)

    case _block_transactions b of
      x:y:z:_ -> do
        step "check remediation transactions' request keys"
        -- TODO: are these unique across lifetime of blockchain/chains?
        [ycmd, zcmd] <- upgradeTransactions v cid
        _transaction_transactionId y @?= pactHashToTransactionId (_cmdHash ycmd)
        _transaction_transactionId z @?= pactHashToTransactionId (_cmdHash zcmd)

        step "check remediation transactions' operations"
        _transaction_operations y @?= [] -- didn't touch the coin table
        _transaction_operations z @?= [] -- didn't touch the coin table
                                         -- NOTE: no remedition withdrawl happens in this version

        step "check coinbase transaction"
        [cbase] <- pure $ _transaction_operations x
        validateOp 0 "CoinbaseReward" noMinerks Successful defMiningReward cbase

      _ -> assertFailure $ "coin v2 remediation block should have at least 3 transactions:"
           ++ " coinbase + 2 remediations"
  where
    bhCoinV2Rem = 1
    req h = BlockReq nid $ PartialBlockId (Just h) Nothing

block20ChainRemediationTests :: RosettaTest
block20ChainRemediationTests _ envIo =
  testCaseSchSteps "Block 20 Chain Remediation Tests" $ \step -> do
    cenv <- envIo

    step "fetch  remediation block"
    resp <- block cenv (req bhChain20Rem)

    step "validate block"
    _blockResp_otherTransactions resp @?= Nothing
    Just b <- pure $ _blockResp_block resp
    _block_metadata b @?= Nothing
    _blockId_index (_block_blockId b) @?= bhChain20Rem
    _blockId_index (_block_parentBlockId b) @?= (bhChain20Rem - 1)

    case _block_transactions b of
      x:y:_ -> do
        step "check remediation transactions' request keys"
        -- TODO: are these unique across lifetime of blockchain/chains?
        [ycmd] <- twentyChainUpgradeTransactions v cidChain3
        _transaction_transactionId y @?= pactHashToTransactionId (_cmdHash ycmd)

        step "check remediation transactions' operations"
        case _transaction_operations x <> _transaction_operations y of
          [cbase,remOp] -> do
            validateOp 0 "CoinbaseReward" noMinerks Successful defMiningReward cbase
            validateOp 0 "TransferOrCreateAcct" e7f7ks Remediation (negate 100) remOp
      
          _ -> assertFailure "total # of ops should be == 2: coinbase + remediation"

      _ -> assertFailure $ "20 chain remediation block should have at least 2 transactions:"
           ++ " coinbase + 1 remediations"
  where
    {-- NOTE: FastTimedCPM 20 chain remediations occurs on chain 3 and block height 2.
              See Chainweb.Pact.Transactions.UpgradeTransactions and Chainweb.Version. --}
    cidChain3 = unsafeChainId 3
    bhChain20Rem = 2
    nidChain3 = NetworkId
      { _networkId_blockchain = "kadena"
      , _networkId_network = "fastTimedCPM-peterson"
      , _networkId_subNetworkId = Just (SubNetworkId "3" Nothing)
      }
    req h = BlockReq nidChain3 $ PartialBlockId (Just h) Nothing


-- | Rosetta construction endpoints tests (i.e. tx formatting and submission)
-- for a transfer tx.
--
constructionTransferTests :: RosettaTest
constructionTransferTests _ envIo =
  testCaseSchSteps "Construction Flow Tests" $ \step -> do
    cenv <- envIo
    let constructValidTx' ops cid' xchain res =
          constructValidTx ops cid' "sender00" xchain getKeys res cenv step

    step "--- TRANSFER TO AN EXISTING ACCOUNT ---"
    void $ do
      let amt = 2.0
          fromAcct = "sender00"
          fromGuard = ks sender00ks
          toAcct = "sender01"
          toGuard = ks sender01ks
          srcChainId = cid
          --srcChainId = unsafeChainId 4
          -- TOOD: non-zero chainId fails with "PollingFailure "polling check failed: {}"
          ops = [ mkOp fromAcct (negate amt) fromGuard 0
                , mkOp toAcct amt toGuard 1 ]
          res = P.PLiteral $ P.LString "Write succeeded"
      constructValidTx' ops srcChainId Nothing res

    step "--- TRANSFER TO A NEW ACCOUNT ---"
    void $ do
      let amt = 2.0
          fromAcct = "sender01"
          fromGuard = ks sender01ks
          toAcct = "someNewAccount"
          toGuard = ks sender00ks
          ops = [ mkOp fromAcct (negate amt) fromGuard 0
                , mkOp toAcct amt toGuard 1 ]
          res = P.PLiteral $ P.LString "Write succeeded"
      constructValidTx' ops cid Nothing res

    step "--- CREATE A NEW ACCOUNT ---"
    void $ do
      let ops = [ mkOp "anotherNewAccount" 0.0 (ks sender01ks) 0 ]
          res = P.PLiteral $ P.LString "Write succeeded"
      constructValidTx' ops cid Nothing res

    step "--- START CROSSCHAIN TRANSFER TO NEW ACCOUNT ---"
    let srcChain = unsafeChainId 0
        targetChain = unsafeChainId 1
        amt = 2.0
        fromAcct = "sender01"
        fromGuard = ks sender01ks
        toAcct = "yetAnotherNewAccount"
        toGuard = ks sender00ks
        ops = [ mkOp fromAcct (negate amt) fromGuard 0 ]
        targetChainText = P.ChainId $ chainIdToText targetChain
        xchain = Just $ StartCrossChainTx
          { _startCrossChainTx_to = toAcct
          , _startCrossChainTx_toGuard = toGuard
          , _startCrossChainTx_targetChain = targetChainText
          }
        res = P.PObject $ P.ObjectMap $ M.fromList
              [ ("amount", (P.PLiteral $ P.LDecimal amt))
              , ("receiver", (P.PLiteral $ P.LString toAcct))
              , ("receiver-guard", (P.PGuard $ P.GKeySet toGuard)) ]
    pactId <- constructValidTx' ops srcChain xchain res

    step "--- FINISH CROSSCHAIN TRANSFER TO A NEW ACCOUNT ---"
    step "get spv proof"
    let spvReq = SpvRequest pactId targetChainText
    TransactionOutputProofB64 spvProof <- spv srcChain cenv spvReq

    let _xchainEndOps = [ mkOp toAcct amt toGuard 0 ]
        _xchainEnd = Just $ FinishCrossChainTx
          { _finishCrossChainTx_sourceChain = P.ChainId $ chainIdToText srcChain
          , _finishCrossChainTx_pactId = P.toPactId $ P.unRequestKey pactId
          , _finishCrossChainTx_proof = spvProof
          }
        _xchainEndRes = P.PLiteral $ P.LString "Write succeeded"
    pure ()
    --void $ constructValidTx' _xchainEndOps targetChain _xchainEnd _xchainEndRes
    -- TODO: This fails when validating the polling result because it can't
    -- find the poll. This seems to be related to submiting a tx to a non-zero
    -- chainId in this testing infrastructure.

  where    
    mkOp name delta guard idx =
      operation Successful
                TransferOrCreateAcct
                (P.TxId 0) -- dummy variable
                (toAcctLog name 0.0 delta guard) -- total is dummy var
                idx
                []

    toAcctLog name total delta guard = AccountLog
      { _accountLogKey = name
      , _accountLogBalanceTotal = total
      , _accountLogBalanceDelta = BalanceDelta delta
      , _accountLogCurrGuard = A.toJSON guard
      , _accountLogPrevGuard = A.toJSON guard
      }

    ks (TestKeySet _ Nothing pred') = P.mkKeySet [] pred'
    ks (TestKeySet _ (Just (pk,_)) pred') =
      P.mkKeySet [P.PublicKey $ T.encodeUtf8 pk] pred'

    getKeys "sender00" = Just sender00
    getKeys "sender01" = Just sender01
    getKeys "someNewAccount" = Just sender01
    getKeys "anotherNewAccount" = Just sender01
    getKeys "yetAnotherNewAccount" = Just sender00
    getKeys _ = Nothing

constructValidTx
    :: [Operation]
    -> ChainId
    -> Text
    -> Maybe CrossChainTxMetaData
    -> (Text -> Maybe SimpleKeyPair)
    -> P.PactValue
    -> ClientEnv
    -> (String -> IO ())
    -> IO RequestKey
constructValidTx expectOps chainId' payer xchain getKeys expectResult cenv step = do
  step "preprocess intended operations"
  let preMeta = PreprocessReqMetaData xchain (acct payer) Nothing
      preReq = ConstructionPreprocessReq netId expectOps (Just $! toObject preMeta)
               Nothing Nothing

  (ConstructionPreprocessResp (Just preRespMetaObj) (Just reqAccts)) <-
    constructionPreprocess cenv preReq

  step "feed preprocessed tx into metadata endpoint"
  let opts = preRespMetaObj
      pubKeys = concat $ map toRosettaPk reqAccts
      metaReq = ConstructionMetadataReq netId opts (Just pubKeys)

  (ConstructionMetadataResp payloadMeta _) <- constructionMetadata cenv metaReq

  step "feed metadata to get payload"
  let payloadReq = ConstructionPayloadsReq netId expectOps (Just payloadMeta) (Just pubKeys)
  ConstructionPayloadsResp unsigned payloads <- constructionPayloads cenv payloadReq

  step "parse unsigned tx"
  let parseReqUnsigned = ConstructionParseReq netId False unsigned
  _ <- constructionParse cenv parseReqUnsigned

  step "combine tx signatures"
  sigs <- mapM sign payloads
  let combineReq = ConstructionCombineReq netId unsigned sigs
  ConstructionCombineResp signed <- constructionCombine cenv combineReq

  step "parse signed tx"
  let parseReqSigned = ConstructionParseReq netId True signed
  _ <- constructionParse cenv parseReqSigned


  step "get hash (request key) of tx"
  let hshReq = ConstructionHashReq netId signed
  (TransactionIdResp (TransactionId tid) _) <- constructionHash cenv hshReq
  Right rk <- pure $ P.fromText' tid

  step "run tx locally"
  Just (EnrichedCommand cmd _ _) <- pure $ textToEnrichedCommand signed
  crDryRun <- local chainId' cenv cmd
  isCorrectResult rk crDryRun

  step "submit tx to blockchain"
  let submitReq = ConstructionSubmitReq netId signed
  _ <- constructionSubmit cenv submitReq

  step "confirm transaction details via poll"
  PollResponses prs <- polling cid cenv (RequestKeys $ pure rk) ExpectPactResult
  case HM.lookup rk prs of
    Nothing -> assertFailure $ "unable to find poll response for: " <> show rk
    Just cr -> isCorrectResult rk cr

  pure rk

  where
    isCorrectResult rk cr = do
      _crReqKey cr @?= rk
      _crResult cr @?= (PactResult $ Right expectResult)

    toRosettaPk (AccountId n _ _) = case (getKeys n) of
      Nothing -> []
      Just (pk,_) -> [ RosettaPublicKey pk CurveEdwards25519 ]

    sign payload = do
      Just a <- pure $ _rosettaSigningPayload_accountIdentifier payload
      Just (pk,sk) <- pure $ getKeys $ _accountId_address a
      Right sk' <- pure $ P.parseB16TextOnly sk
      Right pk' <- pure $ P.parseB16TextOnly pk
      let akps = P.ApiKeyPair (P.PrivBS sk') (Just $ P.PubBS pk')
                 Nothing Nothing Nothing 
      [(kp,_)] <- P.mkKeyPairs [akps]
      (Right (hsh :: P.PactHash)) <- pure $
        fmap P.fromUntypedHash $
        fmap P.Hash $
        P.parseB16TextOnly $
        _rosettaSigningPayload_hexBytes payload
      sig <- P.signHash hsh kp
      
      pure $! RosettaSignature
        { _rosettaSignature_signingPayload = payload
        , _rosettaSignature_publicKey =
            RosettaPublicKey pk CurveEdwards25519
        , _rosettaSignature_signatureType = RosettaEd25519
        , _rosettaSignature_hexBytes = P._usSig sig
        }

    acct n = AccountId n Nothing Nothing
    netId = nid
      { _networkId_subNetworkId = Just (SubNetworkId (chainIdToText chainId') Nothing) }

-- | Rosetta mempool endpoint tests
--
mempoolTests :: RosettaTest
mempoolTests tio envIo = testCaseSchSteps "Mempool Tests" $ \step -> do
    cenv <- envIo
    rkmv <- newEmptyMVar @RequestKeys

    step "execute transfer and wait on mempool data"
    void $! async $ transferOneAsync_ cid tio cenv (putMVar rkmv)
    rk NEL.:| [] <- _rkRequestKeys <$> takeMVar rkmv

    let tid = rkToTransactionId rk
    let test (MempoolResp ts) = return $ elem tid ts

    step "compare requestkey against mempool responses"
    void $! repeatUntil test $ mempool cenv req
  where
    req = NetworkReq nid Nothing

-- | Rosetta network list endpoint tests
--
networkListTests :: RosettaTest
networkListTests _ envIo =
    testCaseSchSteps "Network List Tests" $ \step -> do
      cenv <- envIo

      step "send network list request"
      resp <- networkList cenv req

      for_ (_networkListResp_networkIds resp) $ \n -> do
         _networkId_blockchain n @=? "kadena"
         _networkId_network n @=? "fastTimedCPM-peterson"
         assertBool "chain id of subnetwork is valid"
           $ maybe False (\a -> _subNetworkId_network a `elem` cids)
           $ _networkId_subNetworkId n
  where
    req = MetadataReq Nothing

-- | Rosetta network options tests
--
networkOptionsTests :: RosettaTest
networkOptionsTests _ envIo =
    testCaseSchSteps "Network Options Tests" $ \step -> do
      cenv <- envIo

      step "send network options request"
      resp <- networkOptions cenv req0

      let allow = _networkOptionsResp_allow resp
          version = _networkOptionsResp_version resp

      step "check options responses against allowable data and versions"
      version  @=? rosettaVersion

      step "Check that response errors are a subset of valid errors"
      respErrors resp @?= rosettaFailures

      step "Check that response statuses are a subset of valid statuses"
      _allow_operationStatuses allow @?= operationStatuses

      step "Check that response op types are a subset of op types"
      _allow_operationTypes allow @?= operationTypes
  where
    req0 = NetworkReq nid Nothing
    respErrors = _allow_errors . _networkOptionsResp_allow

-- | Rosetta network status tests
--
networkStatusTests :: RosettaTest
networkStatusTests tio envIo =
    testCaseSchSteps "Network Status Tests" $ \step -> do
      cenv <- envIo

      step "send network status request"
      resp0 <- networkStatus cenv req

      step "check status response against genesis"
      genesisId @=? _networkStatusResp_genesisBlockId resp0

      step "send in a transaction and update current block"
      transferOneAsync_ cid tio cenv (void . return)
      resp1 <- networkStatus cenv req

      step "check status response genesis and block height"
      genesisId @=? _networkStatusResp_genesisBlockId resp1
      (blockIdOf resp1 > blockIdOf resp0) @? "current block id heights must increment"
  where
    req = NetworkReq nid Nothing

    blockIdOf = _blockId_index . _networkStatusResp_currentBlockId

-- ------------------------------------------------------------------ --
-- Test Data

kda :: Currency
kda = Currency "KDA" 12 Nothing

nid :: NetworkId
nid = NetworkId
    { _networkId_blockchain = "kadena"
    , _networkId_network = "fastTimedCPM-peterson"
    , _networkId_subNetworkId = Just (SubNetworkId (chainIdToText cid) Nothing)
    }

genesisId :: BlockId
genesisId = BlockId 0 "gl2bDgfL9ZRJCe0VkGZq8pfCl1PazbfYsSAZNHp8giI"

rosettaVersion :: RosettaNodeVersion
rosettaVersion = RosettaNodeVersion
    { _version_rosettaVersion = "1.4.4"
    , _version_nodeVersion = VERSION_chainweb
    , _version_middlewareVersion = Nothing
    , _version_metadata = Just $ HM.fromList
      [ "node-api-version" A..= ("0.0" :: Text)
      , "chainweb-version" A..= ("fastTimedCPM-peterson" :: Text)
      , "rosetta-chainweb-version" A..= ("1.0.0" :: Text)
      ]
    }

rosettaFailures :: [RosettaError]
rosettaFailures = map (`rosettaError` Nothing) (enumFrom RosettaChainUnspecified)

operationStatuses :: [OperationStatus]
operationStatuses =
    [ OperationStatus "Successful" True
    , OperationStatus "Remediation" True
    ]

operationTypes :: [Text]
operationTypes =
    [ "CoinbaseReward"
    , "FundTx"
    , "GasPayment"
    , "TransferOrCreateAcct"
    ]

-- | Validate all useful data for a tx operation
--
validateOp
    :: Word64
      -- ^ op idx
    -> Text
      -- ^ operation type
    -> TestKeySet
      -- ^ operation keyset
    -> ChainwebOperationStatus
      -- ^ operation status
    -> Decimal
      -- ^ operation balance delta
      -- (how balance increased or decreased in given operation)
    -> Operation
      -- ^ the op
    -> Assertion
validateOp idx opType ks st bal o = do
    _operation_operationId o @?= OperationId idx Nothing
    _operation_type o @?= opType
    _operation_status o @?= sshow st
    _operation_account o @?= Just (AccountId acct Nothing acctMeta)
    _operation_amount o @?= Just balRosettaAmt
  where
    balRosettaAmt = kdaToRosettaAmount bal
    acct = _testKeySet_name ks
    _publicKeys = case _testKeySet_key ks of
      Nothing -> []
      Just k -> [fst k]
    _pred' = _testKeySet_pred ks
    acctMeta = Nothing --Just $ _accountIdMetadata _publicKeys _pred'
                       --for fixing ownership rotation bug

-- ------------------------------------------------------------------ --
-- Test Pact Cmds

-- | Build a simple transfer from sender00 to sender01
--
mkTransfer :: ChainId -> IO (Time Micros) -> IO SubmitBatch
mkTransfer sid tio = do
    t <- toTxCreationTime <$> tio
    n <- readIORef nonceRef
    c <- buildTextCmd
      $ set cbSigners
        [ mkSigner' sender00
          [ mkTransferCap "sender00" "sender01" 1.0
          , mkGasCap
          ]
        ]
      $ set cbCreationTime t
      $ set cbNetworkId (Just v)
      $ set cbChainId sid 
      $ mkCmd ("nonce-transfer-" <> sshow t <> "-" <> sshow n)
      $ mkExec' "(coin.transfer \"sender00\" \"sender01\" 1.0)"

    modifyIORef' nonceRef (+1)
    return $ SubmitBatch (pure c)

-- | Transfer one token from sender00 to sender01, applying some callback to
-- the command batch before sending.
--
transferOneAsync
    :: ChainId
    -> IO (Time Micros)
    -> ClientEnv
    -> (RequestKeys -> IO ())
    -> IO PollResponses
transferOneAsync sid tio cenv callback = do
    batch0 <- mkTransfer sid tio
    void $! callback (f batch0)
<<<<<<< HEAD
    rks <- sending sid cenv batch0
    prs <- polling sid cenv rks ExpectPactResult
    return prs
=======
    rks <- sending cid cenv batch0
    polling cid cenv rks ExpectPactResult
>>>>>>> 0989cd5f
  where
    f (SubmitBatch cs) = RequestKeys (cmdToRequestKey <$> cs)

-- | Transfer one token from sender00 to sender01 asynchronously applying some
-- callback (usually putting the requestkeys into some 'MVar'), and forgetting
-- the poll response results. We use this when we want to just execute and poll
-- and do not need the responses.
--
transferOneAsync_
    :: ChainId
    -> IO (Time Micros)
    -> ClientEnv
    -> (RequestKeys -> IO ())
    -> IO ()
transferOneAsync_ sid tio cenv callback
    = void $! transferOneAsync sid tio cenv callback

-- ------------------------------------------------------------------ --
-- Utils

-- | Extract poll response metadata at some request key
--
extractMetadata :: RequestKey -> PollResponses -> IO (HM.HashMap Text A.Value)
extractMetadata rk (PollResponses pr) = case HM.lookup rk pr of
    Just cr -> case _crMetaData cr of
      Just (A.Object o) -> return o
      _ -> assertFailure "impossible: empty metadata"
    _ -> assertFailure "test transfer did not succeed"

-- | A composition of an index into a k-v structure with aeson values
-- and conversion to non-JSONified structured, asserting test failure if
-- it fails to decode as the give type @a@.
--
mix
    :: forall a m
    . ( A.FromJSON a
      , Ixed m
      , IxValue m ~ A.Value
      )
    => Index m
    -> Fold m (IO a)
mix i = ix i . to A.fromJSON . to (aeson assertFailure return)

_accountIdMetadata :: [Text] -> Text -> A.Object
_accountIdMetadata keys p = HM.fromList
  [ "current-ownership" A..= A.object
    [ "pred" A..= p
    , "keys" A..= keys ]]


-- ------------------------------------------------------------------ --
-- Key Sets

data TestKeySet = TestKeySet
  { _testKeySet_name :: !Text
  , _testKeySet_key :: !(Maybe SimpleKeyPair)
  , _testKeySet_pred :: !Text
  }

e7f7ks :: TestKeySet
e7f7ks = TestKeySet
  { _testKeySet_name = "e7f7634e925541f368b827ad5c72421905100f6205285a78c19d7b4a38711805"
  , _testKeySet_key = Just ("e7f7634e925541f368b827ad5c72421905100f6205285a78c19d7b4a38711805"
                           , "") -- Never used for signing
  , _testKeySet_pred = "keys-all"
  }

noMinerks :: TestKeySet
noMinerks = TestKeySet
  { _testKeySet_name = "NoMiner"
  , _testKeySet_key = Nothing
  , _testKeySet_pred = "<"
  }

sender00ks :: TestKeySet
sender00ks = TestKeySet
  { _testKeySet_name = "sender00"
  , _testKeySet_key = Just sender00
  , _testKeySet_pred = "keys-all"
  }

sender01ks :: TestKeySet
sender01ks = TestKeySet
  { _testKeySet_name = "sender01"
  , _testKeySet_key = Just sender01
  , _testKeySet_pred = "keys-all"
  }<|MERGE_RESOLUTION|>--- conflicted
+++ resolved
@@ -799,14 +799,8 @@
 transferOneAsync sid tio cenv callback = do
     batch0 <- mkTransfer sid tio
     void $! callback (f batch0)
-<<<<<<< HEAD
-    rks <- sending sid cenv batch0
-    prs <- polling sid cenv rks ExpectPactResult
-    return prs
-=======
     rks <- sending cid cenv batch0
     polling cid cenv rks ExpectPactResult
->>>>>>> 0989cd5f
   where
     f (SubmitBatch cs) = RequestKeys (cmdToRequestKey <$> cs)
 
