--- conflicted
+++ resolved
@@ -1,93 +1,6 @@
-<<<<<<< HEAD
-- output:
-  - value:
-      guard:
-        pred: keys-all
-        keys:
-        - f880a433d6e2a13a32b6169030f56245efdd8c1b8a5027e9ce98a88e886bef27
-      balance: 84
-    key: miner
-    table: coin_coin-table
+- output: Bxr-JOBzKvaXtODcQB3OHfWsuVjgdos_9C4KWLpiKSo
   cmd: coinbase
-- output:
-  - value:
-      executed: true
-      pactId: NxR4D83_OmhQCe1qLIadAxV4g7_m3I5H6oSipZsoxrA
-      step: 0
-      yield: null
-      continuation:
-        args:
-        - sender00
-        - miner
-        - pred: keys-all
-          keys:
-          - f880a433d6e2a13a32b6169030f56245efdd8c1b8a5027e9ce98a88e886bef27
-        - 1.0e-2
-        def: coin.fund-tx
-      stepCount: 2
-    key: NxR4D83_OmhQCe1qLIadAxV4g7_m3I5H6oSipZsoxrA
-    table: SYS:Pacts
-  - value:
-      guard:
-        pred: keys-all
-        keys:
-        - 368820f80c324bbc7c2b0610688a7da43e39f91d118732671cd9c7500ff43cca
-      balance: 999.99
-    key: sender00
-    table: coin_coin-table
-  - value:
-      utModule:
-        namespace: null
-        name: test1
-    key: test1_accounts
-    table: SYS:usertables
-  - value:
-      executed: true
-      pactId: NxR4D83_OmhQCe1qLIadAxV4g7_m3I5H6oSipZsoxrA
-      step: 0
-      yield: null
-      continuation:
-        args:
-        - sender00
-        - miner
-        - pred: keys-all
-          keys:
-          - f880a433d6e2a13a32b6169030f56245efdd8c1b8a5027e9ce98a88e886bef27
-        - 1.0e-2
-        def: coin.fund-tx
-      stepCount: 2
-    key: NxR4D83_OmhQCe1qLIadAxV4g7_m3I5H6oSipZsoxrA
-    table: SYS:Pacts
-  - value:
-      guard:
-        pred: keys-all
-        keys:
-        - 368820f80c324bbc7c2b0610688a7da43e39f91d118732671cd9c7500ff43cca
-      balance: 999.99
-    key: sender00
-    table: coin_coin-table
-  - value:
-      utModule:
-        namespace: null
-        name: test1
-    key: test1_accounts
-    table: SYS:usertables
-  - value: null
-    key: NxR4D83_OmhQCe1qLIadAxV4g7_m3I5H6oSipZsoxrA
-    table: SYS:Pacts
-  - value:
-      guard:
-        pred: keys-all
-        keys:
-        - f880a433d6e2a13a32b6169030f56245efdd8c1b8a5027e9ce98a88e886bef27
-      balance: 42.01
-    key: miner
-    table: coin_coin-table
-=======
-- output: 0uemO3ER2A7P90PTN5fgSEZHY28GWfPnCbnYMrzAGVo
-  cmd: coinbase
-- output: 1gfZGWh51VWEAuQZ10IbIvPnIosA2H1UjwHHJqvS8jo
->>>>>>> 9b0095cb
+- output: j_71sw1z8UuKb0AiCI6tgNU1QUFPZcMR95XL-vhd5mY
   cmd:
     tag: Code
     contents: (create-table test1.accounts)