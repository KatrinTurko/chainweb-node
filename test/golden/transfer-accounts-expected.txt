--- conflicted
+++ resolved
@@ -1,109 +1,6 @@
-<<<<<<< HEAD
-- output:
-  - value:
-      guard:
-        pred: keys-all
-        keys:
-        - f880a433d6e2a13a32b6169030f56245efdd8c1b8a5027e9ce98a88e886bef27
-      balance: 84
-    key: miner
-    table: coin_coin-table
+- output: Bxr-JOBzKvaXtODcQB3OHfWsuVjgdos_9C4KWLpiKSo
   cmd: coinbase
-- output:
-  - value:
-      executed: true
-      pactId: Ul1AJMFOe0ipsMximdyHqdhj44n44QmWQ4Iknan12L4
-      step: 0
-      yield: null
-      continuation:
-        args:
-        - sender00
-        - miner
-        - pred: keys-all
-          keys:
-          - f880a433d6e2a13a32b6169030f56245efdd8c1b8a5027e9ce98a88e886bef27
-        - 1.0e-2
-        def: coin.fund-tx
-      stepCount: 2
-    key: Ul1AJMFOe0ipsMximdyHqdhj44n44QmWQ4Iknan12L4
-    table: SYS:Pacts
-  - value:
-      guard:
-        pred: keys-all
-        keys:
-        - 368820f80c324bbc7c2b0610688a7da43e39f91d118732671cd9c7500ff43cca
-      balance: 999.99
-    key: sender00
-    table: coin_coin-table
-  - value:
-      amount: -1
-      data:
-        transfer-to: Acct2
-      balance: 999999
-    key: Acct1
-    table: test1_accounts
-  - value:
-      amount: 1
-      data:
-        transfer-from: Acct1
-      balance: 1
-    key: Acct2
-    table: test1_accounts
-  - value:
-      executed: true
-      pactId: Ul1AJMFOe0ipsMximdyHqdhj44n44QmWQ4Iknan12L4
-      step: 0
-      yield: null
-      continuation:
-        args:
-        - sender00
-        - miner
-        - pred: keys-all
-          keys:
-          - f880a433d6e2a13a32b6169030f56245efdd8c1b8a5027e9ce98a88e886bef27
-        - 1.0e-2
-        def: coin.fund-tx
-      stepCount: 2
-    key: Ul1AJMFOe0ipsMximdyHqdhj44n44QmWQ4Iknan12L4
-    table: SYS:Pacts
-  - value:
-      guard:
-        pred: keys-all
-        keys:
-        - 368820f80c324bbc7c2b0610688a7da43e39f91d118732671cd9c7500ff43cca
-      balance: 999.99
-    key: sender00
-    table: coin_coin-table
-  - value:
-      amount: -1
-      data:
-        transfer-to: Acct2
-      balance: 999999
-    key: Acct1
-    table: test1_accounts
-  - value:
-      amount: 1
-      data:
-        transfer-from: Acct1
-      balance: 1
-    key: Acct2
-    table: test1_accounts
-  - value: null
-    key: Ul1AJMFOe0ipsMximdyHqdhj44n44QmWQ4Iknan12L4
-    table: SYS:Pacts
-  - value:
-      guard:
-        pred: keys-all
-        keys:
-        - f880a433d6e2a13a32b6169030f56245efdd8c1b8a5027e9ce98a88e886bef27
-      balance: 42.01
-    key: miner
-    table: coin_coin-table
-=======
-- output: hh9RKUB8WfpBJqM-BcLABwcFVN5wLf4W6cLHnWKBCf8
-  cmd: coinbase
-- output: uUFwKAHJUWR9bmYQ68ueELfetpkynSfNObS_-ZkhTy8
->>>>>>> 9b0095cb
+- output: OvNU5rwgitMRfegpBwt_zeb86BDk7MZtW03CCeRH2uo
   cmd:
     tag: Code
     contents: (test1.transfer "Acct1" "Acct2" 1.00)