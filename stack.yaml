resolver: lts-14.27

#ghc-options: {"$locals": -ddump-to-file -ddump-hi}

extra-deps:
  # --- Missing from Stackage --- #
  - QuickCheck-GenT-0.2.0
  - bloomfilter-2.0.1.0
  - digraph-0.1.0.2
  - fake-0.1.1.2
  - loglevel-0.1.0.0
  - merkle-log-0.1.0.0
  - paths-0.2.0.0
  - streaming-events-1.0.0
  - strict-tuple-0.1.3
  - yet-another-logger-0.4.0
  - configuration-tools-0.5.0
  - random-strings-0.1.1.0
  - streaming-concurrency-0.3.1.3
  - streaming-with-0.2.2.1

  # --- Transitive Pact Dependencies --- #
  - ed25519-donna-0.1.1
  - megaparsec-8.0.0
  - sbv-8.2
  - trifecta-2.1
  - github: kadena-io/thyme
    commit: 6ee9fcb026ebdb49b810802a981d166680d867c9

  # --- Forced Upgrades --- #
  - generic-lens-1.2.0.1  # For generic newtype unwrapping
  - lens-aeson-1.1
  - tls-1.5.4
  - tls-session-manager-0.0.4
  - warp-3.3.9
  - warp-tls-3.2.11

  # --- Custom Pins --- #
  - github: kadena-io/pact
    commit: 3479b2f7f9d5cb19043baace614ea3539c429ed0
  - github: kadena-io/chainweb-storage
<<<<<<< HEAD
    commit: da306943f1df061384d1106f1f5f0ccffd5f3744
=======
    commit: 07e7eb7596c7105aee42dbdb6edd10e3f23c0d7e
>>>>>>> ba5d90b2

build:
  test-arguments:
    additional-args: ["--hide-successes", "--color", "never"]

# cache bump<|MERGE_RESOLUTION|>--- conflicted
+++ resolved
@@ -39,11 +39,7 @@
   - github: kadena-io/pact
     commit: 3479b2f7f9d5cb19043baace614ea3539c429ed0
   - github: kadena-io/chainweb-storage
-<<<<<<< HEAD
-    commit: da306943f1df061384d1106f1f5f0ccffd5f3744
-=======
     commit: 07e7eb7596c7105aee42dbdb6edd10e3f23c0d7e
->>>>>>> ba5d90b2
 
 build:
   test-arguments:
